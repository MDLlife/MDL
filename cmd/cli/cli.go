--- conflicted
+++ resolved
@@ -4,11 +4,7 @@
 	"fmt"
 	"os"
 
-<<<<<<< HEAD
 	"github.com/MDLlife/MDL/src/api/cli"
-=======
-	"github.com/skycoin/skycoin/src/cli"
->>>>>>> 5dcee17d
 )
 
 func main() {
