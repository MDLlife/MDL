# CLI Documentation

MDL command line interface

<<<<<<< HEAD
The CLI command APIs can be used directly from a Go application, see [Skycoin CLI Godoc](https://godoc.org/github.com/MDLLife/mdl/src/api/cli).
=======
The CLI command APIs can be used directly from a Go application, see [Skycoin CLI Godoc](https://godoc.org/github.com/skycoin/skycoin/src/cli).
>>>>>>> 5dcee17d

<!-- MarkdownTOC autolink="true" bracket="round" levels="1,2,3" -->

- [Install](#install)
    - [Enable command autocomplete](#enable-command-autocomplete)
- [Environment Setting](#environment-setting)
    - [RPC_ADDR](#rpc_addr)
    - [WALLET_DIR](#wallet_dir)
    - [WALLET_NAME](#wallet_name)
    - [USE_CSRF](#use_csrf)
- [Usage](#usage)
    - [Add Private Key](#add-private-key)
    - [Check address balance](#check-address-balance)
    - [Generate new addresses](#generate-new-addresses)
    - [Check address outputs](#check-address-outputs)
    - [Check block data](#check-block-data)
    - [Check database integrity](#check-database-integrity)
    - [Create a raw transaction](#create-a-raw-transaction)
    - [Decode a raw transaction](#decode-a-raw-transaction)
    - [Broadcast a raw transaction](#broadcast-a-raw-transaction)
    - [Generate a wallet](#generate-a-wallet)
    - [Generate addresses for a wallet](#generate-addresses-for-a-wallet)
    - [Last blocks](#last-blocks)
    - [List wallet addresses](#list-wallet-addresses)
    - [List wallets](#list-wallets)
    - [Send](#send)
    - [Show Config](#show-config)
    - [Status](#status)
    - [Get transaction](#get-transaction)
    - [Verify address](#verify-address)
    - [Check wallet balance](#check-wallet-balance)
    - [See wallet directory](#see-wallet-directory)
    - [List wallet transaction history](#list-wallet-transaction-history)
    - [List wallet outputs](#list-wallet-outputs)
    - [CLI version](#cli-version)
- [Note](#note)

<!-- /MarkdownTOC -->


## Install

```bash
$ cd $GOPATH/src/github.com/mdllife/mdl/cmd/cli
$ ./install.sh
```

### Enable command autocomplete

If you are in `bash`, run the following command:

```bash
$ PROG=mdl-cli source $GOPATH/src/github.com/mdllife/mdl/cmd/cli/autocomplete/bash_autocomplete
```

If you are in `zsh`, please replace the `bash_autocomplete` with `zsh_autocomplete` in the previous command.

To avoid run the command everytime when you start a new terminal session, you can copy the script into
you `~/.bashrc` or `~/.zshrc` file.

## Environment Setting

The CLI uses environment variable to manage the configurations.

### RPC_ADDR

CLI will connect to skycoin node rpc address `http://127.0.0.1:6420` by default.
You can change the address by setting the `RPC_ADDR` environment variable
with the following command:

```bash
$ export RPC_ADDR=http://127.0.0.1:6420
```

Note: `RPC_ADDR` must be in `scheme://host` format.

### WALLET_DIR

The default CLI wallet dir is located in `$HOME/.skycoin/wallets/`, change it by setting the
`WALLET_DIR` environment variable.

```bash
$ export WALLET_DIR=$HOME/YOUR_WALLET_DIR
```

### WALLET_NAME

The default CLI wallet file name is `skycoin_cli.wlt`, change it by setting the `WALLET_NAME` env.
The wallet file name must have `.wlt` extension.

```bash
$ export WALLET_NAME=YOUR_WALLET_NAME
```

### USE_CSRF

If the remote node to communicate with is not run with `-csrf-disabled`, set this variable.
CSRF is enabled by default on nodes.

```bash
$ export USE_CSRF=1
```

## Usage

After the installation, you can run `skycoin-cli` to see the usage:

```
$ skycoin-cli

NAME:
   skycoin-cli - the skycoin command line interface

USAGE:
   skycoin-cli [global options] command [command options] [arguments...]

VERSION:
   0.24.1

COMMANDS:
     addPrivateKey         Add a private key to specific wallet
     addressBalance        Check the balance of specific addresses
     addressGen            Generate skycoin or bitcoin addresses
     addressOutputs        Display outputs of specific addresses
     blocks                Lists the content of a single block or a range of blocks
     broadcastTransaction  Broadcast a raw transaction to the network
     checkdb               Verify the database
     createRawTransaction  Create a raw transaction to be broadcast to the network later
     decodeRawTransaction  Decode raw transaction
     generateAddresses     Generate additional addresses for a wallet
     generateWallet        Generate a new wallet
     lastBlocks            Displays the content of the most recently N generated blocks
     listAddresses         Lists all addresses in a given wallet
     listWallets           Lists all wallets stored in the wallet directory
     send                  Send skycoin from a wallet or an address to a recipient address
     showConfig            show cli configuration
     status                Check the status of current skycoin node
     transaction           Show detail info of specific transaction
     verifyAddress         Verify a skycoin address
     version
     walletBalance         Check the balance of a wallet
     walletDir             Displays wallet folder address
     walletHistory         Display the transaction history of specific wallet. Requires skycoin node rpc.
     walletOutputs         Display outputs of specific wallet
     help, h               Shows a list of commands or help for one command

GLOBAL OPTIONS:
   --help, -h     show help
   --version, -v  print the version
ENVIRONMENT VARIABLES:
    RPC_ADDR: Address of RPC node. Must be in scheme://host format. Default "http://127.0.0.1:6420"
    COIN: Name of the coin. Default "skycoin"
    USE_CSRF: Set to 1 or true if the remote node has CSRF enabled. Default false (unset)
    WALLET_DIR: Directory where wallets are stored. This value is overriden by any subcommand flag specifying a wallet filename, if that filename includes a path. Default "$HOME/.$COIN/wallets"
    WALLET_NAME: Name of wallet file (without path). This value is overriden by any subcommand flag specifying a wallet filename. Default "$COIN_cli.wlt"
```

### Add Private Key
Add a private key to a skycoin wallet.

```bash
$ skycoin-cli addPrivateKey [command options] [private key]
```

```
OPTIONS:
    -f value [wallet file or path] private key will be added to this wallet
    if not specified then default wallet ($HOME/.skycoin/wallets//wallets/skycoin_cli.wlt)
    will be used
```

#### Example
```bash
$ skycoin-cli addPrivateKey -f $WALLET_PATH $PRIVATE_KEY
```

```
$ success
```

### Check address balance
Check balance of specific addresses, join multiple addresses with space.

```bash
$ skycoin-cli addressBalance [addresses]
```

#### Example
```bash
$ skycoin-cli addressBalance 2iVtHS5ye99Km5PonsB42No3pQRGEURmxyc 2GgFvqoyk9RjwVzj8tqfcXVXB4orBwoc9qv
```
<details>
 <summary>View Output</summary>

```json
{
 "confirmed": {
     "coins": "324951.932000",
     "hours": "166600293"
 },
 "spendable": {
     "coins": "324951.932000",
     "hours": "166600293"
 },
 "expected": {
     "coins": "324951.932000",
     "hours": "166600293"
 },
 "addresses": [
     {
         "confirmed": {
             "coins": "2.000000",
             "hours": "1158"
         },
         "spendable": {
             "coins": "2.000000",
             "hours": "1158"
         },
         "expected": {
             "coins": "2.000000",
             "hours": "1158"
         },
         "address": "2iVtHS5ye99Km5PonsB42No3pQRGEURmxyc"
     },
     {
         "confirmed": {
             "coins": "324949.932000",
             "hours": "166599135"
         },
         "spendable": {
             "coins": "324949.932000",
             "hours": "166599135"
         },
         "expected": {
             "coins": "324949.932000",
             "hours": "166599135"
         },
         "address": "2GgFvqoyk9RjwVzj8tqfcXVXB4orBwoc9qv"
     }
 ]
}
```
</details>

### Generate new addresses
Generate new skycoin or bitcoin addresses.

```bash
$ skycoin-cli addressGen [command options] [arguments...]
```

```
OPTIONS:
        --count value, -c value  Number of addresses to generate (default: 1)
        --hide-secret, -s        Hide the secret key from the output
        --bitcoin, -b            Output the addresses as bitcoin addresses instead of skycoin addresses
        --hex, -x                Use hex(sha256sum(rand(1024))) (CSPRNG-generated) as the seed if no seed is not provided
        --only-addr, --oa        Only show generated address list, hide seed, secret key and public key
        --seed value             Seed for deterministic key generation. If `--hex` is not defined will use bip39 to generate a seed if not provided.
```

#### Examples
##### Generate `n` number of skycoin addresses
```bash
$ skycoin-cli addressGen --count 2
```

<details>
 <summary>View Output</summary>

```json
{
 "meta": {
     "coin": "skycoin",
     "seed": "genius canyon asset swallow picture torch awkward radar nest bunker walnut garage"
 },
 "entries": [
     {
         "address": "2KC8vSgNXVZ6GMYY8edUqvRsbupZVwWKETe",
         "public_key": "0215682c10f6293bf52c543787613e898f4e4af70aa87eac8848b0535d8b8c05f1",
         "secret_key": "31d6f561dad49f2c60c02a97395a2f3df67bb9e092806356ddbb952556c96e82"
     },
     {
         "address": "yzkv7v2T4fbQmZKdiLcq8tAHEVrVbrvGvh",
         "public_key": "02dc8409077376bc8a834185739133f47805764f061103c88a4b5b0d2809b310b7",
         "secret_key": "3ba5855ad3b1ec7e02918d5329dc5425690a93331514370d739f58556236c1ce"
     }
 ]
}
```
</details>


##### Generate `n` number of bitcoin addresses
```bash
$ skycoin-cli addressGen --count 2 --bitcoin
```

<details>
 <summary>View Output</summary>

```json
{
 "meta": {
     "coin": "bitcoin",
     "seed": "sun resemble crisp clerk square initial like urge abstract picnic impulse robot"
 },
 "entries": [
     {
         "address": "15FW6YEZuwr68h54DrXD3Tv1Cc1aKHoynF",
         "public_key": "024529a5b1f1c110dd122598052115717a7a042b4831acbf234fe01968f82d1312",
         "secret_key": "L3crKysGdHmKQ2j27wfgew4timWiUrPxwUi8FNE75S872C1K9pns"
     },
     {
         "address": "1EBKC7u29ea1jPtEoC5LLMcXwpZBTmFxhs",
         "public_key": "03faaff073f752cafccb3f639b2174e6c48b04a24cbdefafbfdbda2f54ba5e81a9",
         "secret_key": "KxomKUvagGTviuxAr9HNRfXEaim4evvFJVGmuk2LYA5ZLXznvX6k"
     }
 ]
}
```
</details>

##### Hide secret in output
```bash
$ skycoin-cli addressGen --count 2 --hide-secret
```

<details>
 <summary>View Output</summary>

```json
{
 "meta": {
     "coin": "skycoin",
     "seed": "walnut wise pluck sniff weird enable document special soul era mercy you"
 },
 "entries": [
     {
         "address": "27ohsY7Hg5dEDySUg17gStEQRzLFxE8mVrU",
         "public_key": "02ead2834f41f91dd3847924f6257b2b852390708cd2c91db80f017fd21f9768af",
         "secret_key": ""
     },
     {
         "address": "2FHuME9U7CEN3vWwwRzJAgP4K2JKPfoRxzp",
         "public_key": "03af027c379b380c009cbefc3b251e7b42af9753125a8d9ef0a50249e97060c673",
         "secret_key": ""
     }
 ]
}
```
</details>

##### Output only an address list
```bash
$ skycoin-cli addressGen --count 2 --only-addr
```

```
7HVmKni3ggMdtseynSkNkqoCnsH7vkS6cg
2j5QSbHgLWXA2qXZvLzJHRo6Cissxer4CSt
```

> NOTE: If no seed is provided with the `--seed flag` and `--hex` flag is not used then bip39 is used to generate a seed

##### Use a predefined seed value
```bash
$ skycoin-cli addressGen --count 2 --seed "my super secret seed"
```

<details>
 <summary>View Output</summary>

```json
{
 "meta": {
     "coin": "skycoin",
     "seed": "my super secret seed"
 },
 "entries": [
     {
         "address": "NMwevFV1NhPSp8H4QHPQyDuKCkLjsQ5zRb",
         "public_key": "03a0571ef3ac621aa1fe950753110187bd096a32cc791f227406badbc21676743c",
         "secret_key": "0977909e18ef6b3dbc522e79c26c3113ab6d4ae7a9f4a848dcd49e5b4634a77c"
     },
     {
         "address": "a1ec9zaxj5ndhteyJeocdhYFLHfvm86UPG",
         "public_key": "021990611d33bdc3ca70da07b1e4f8a1928a6cb369fb343d4b2ce0c0b123273387",
         "secret_key": "e08dd4de4920edc1ae5aa2260167657e64a5ff146b90d21fb1a39294c94c940c"
     }
 ]
}
```
</details>

##### Generate addresses with a hex (CSPRNG-generated) seed
```bash
skycoin-cli addressGen --count 2 --hex
```

<details>
 <summary>View Output</summary>

```json
{
 "meta": {
     "coin": "skycoin",
     "seed": "d5fa95cc3bd265c9ef99e7c2b300f0ede75375fbb76b2329bd5877631c315068"
 },
 "entries": [
     {
         "address": "2URMzEQ2A1xuf3GGN6Tr8tucCzJKYVpj9Fz",
         "public_key": "03d5e38c96829dbc8b873822ba29ebb7cf5c8c32c386348f032d523f0640c31640",
         "secret_key": "e0eccbd416b9fb8a109426681e890362a24491072edd8275a29b1878874fc9b4"
     },
     {
         "address": "2Qct8BmaCvMfPUnMCtTj5sMLNNoLbshAxoe",
         "public_key": "0241404173e29d9ae4a16c6496baff72cfd94fca16c727b7b1192bdeb736ced278",
         "secret_key": "972c0596a442d495fda1bba055df6334aa0121376248f19194ddc602368bda30"
     }
 ]
}
```
</details>


### Check address outputs
Display outputs of specific addresses, join multiple addresses with space.

```bash
$ skycoin-cli addressOutputs [address list]
```

#### Example
```bash
skycoin-cli addressOutputs tWPDM36ex9zLjJw1aPMfYTVPbYgkL2Xp9V 29fDBQuJs2MDLymJsjyWH6rDjsyv995SrGU
```

<details>
 <summary>View Output</summary>

```json
{
 "outputs": {
     "head_outputs": [
         {
             "hash": "f5f838edf75b68882cacb7fa071538bcf800515d5a7f42e3a8c5e6d681879a82",
             "time": 1522603686,
             "block_seq": 20256,
             "src_tx": "cd0725e9cfc23cfed279aeda70b765238d0cc282406c48f811c6ad2874593f03",
             "address": "tWPDM36ex9zLjJw1aPMfYTVPbYgkL2Xp9V",
             "coins": "0.500000",
             "hours": 43,
             "calculated_hours": 122
         },
         {
             "hash": "b2182ec3481f7af9884e4839016a145c07b66fce68c3b9ff04d897d1f1db5717",
             "time": 1522603586,
             "block_seq": 20255,
             "src_tx": "48b385567796725212ed8195a9437b15d5cd82186205b9d8fd027fa75f98060e",
             "address": "tWPDM36ex9zLjJw1aPMfYTVPbYgkL2Xp9V",
             "coins": "0.500000",
             "hours": 173,
             "calculated_hours": 252
         },
         {
             "hash": "86ba8131756b4db5e163d38aa119ff07e4bd3fe05bbf3c28cef8471648d77080",
             "time": 1517145975,
             "block_seq": 12675,
             "src_tx": "ad191f910e5508e0b0e0ab24ba815e784a1a2b63ca21043e7746bebf25106742",
             "address": "tWPDM36ex9zLjJw1aPMfYTVPbYgkL2Xp9V",
             "coins": "1.000000",
             "hours": 1232,
             "calculated_hours": 2906
         }
     ],
     "outgoing_outputs": [],
     "incoming_outputs": []
 }
}
```
</details>

### Check block data
Get block data of a range of blocks.

```bash
$ skycoin-cli blocks [starting block or single block seq] [ending block seq]
```

#### Example
```bash
$ skycoin-cli blocks 41 42
```

<details>
 <summary>View Output</summary>

```json
{
 "blocks": [
     {
         "header": {
             "seq": 41,
             "block_hash": "08f89cfe92be09e9848ba4d77c300908761354933f80401c107644feab1f4c9e",
             "previous_block_hash": "fad5aca57144cbc86ad916492e814ec84c825d9870a86beac81980de30b0ae60",
             "timestamp": 1429058524,
             "fee": 4561,
             "version": 0,
             "tx_body_hash": "cf4fe76a08e3296b6f6abdb949604409be66574f211d9d14fde39103c4cfe1d6"
         },
         "body": {
             "txns": [
                 {
                     "length": 220,
                     "type": 0,
                     "txid": "cf4fe76a08e3296b6f6abdb949604409be66574f211d9d14fde39103c4cfe1d6",
                     "inner_hash": "2f5942207104d52dbd6191684b2a97392e616b7fa51dde314dbddd58d34b8027",
                     "sigs": [
                         "b2b8c8ec1e1dfdeac4690e88d4ef9fcc4b52fcb771153f391cbcb58d651505a94c6263b6dc15a948c0396c0d8be20d9e0d1993b494bd9189c778d3673363bfc401"
                     ],
                     "inputs": [
                         "c65a9e6aa33244958e9595e9eceed678f9f17761753bf77000c5474f7696da53"
                     ],
                     "outputs": [
                         {
                             "uxid": "195f5e50b4eed1ec7ff968feca90356285437adc8ccfcf6623b55a4eebf7bbb5",
                             "dst": "R6aHqKWSQfvpdo2fGSrq4F1RYXkBWR9HHJ",
                             "coins": "969790.000000",
                             "hours": 760
                         },
                         {
                             "uxid": "6bbf13da052e1baade111ae8bb85548732532c8f5286eba8345d436d315d1c93",
                             "dst": "qxmeHkwgAMfwXyaQrwv9jq3qt228xMuoT5",
                             "coins": "9000.000000",
                             "hours": 760
                         }
                     ]
                 }
             ]
         }
     },
     {
         "header": {
             "seq": 42,
             "block_hash": "60a17e0cf411e5db7150272e597d343beaa5fbce5d61f6f647a14288262593b1",
             "previous_block_hash": "08f89cfe92be09e9848ba4d77c300908761354933f80401c107644feab1f4c9e",
             "timestamp": 1429058594,
             "fee": 292512,
             "version": 0,
             "tx_body_hash": "0e91a08561e85a36ddf44e77b9228f7d561c18c0b46d19083d4af511085b697e"
         },
         "body": {
             "txns": [
                 {
                     "length": 317,
                     "type": 0,
                     "txid": "0e91a08561e85a36ddf44e77b9228f7d561c18c0b46d19083d4af511085b697e",
                     "inner_hash": "d78230e22b358d7cc8d491adb3c0ec1e77a5170602a4ec92d700c4b4bb101f98",
                     "sigs": [
                         "17ba9c495e4d396a37eaf062e1806a13b3bdc91a83151c2455cf948a7e6d91882dc02ec6443970517f0f7daf59ce9b89658a17f5d51c0cbc18056811d0f3006501",
                         "e4e8f28801fe461cc8097b29cfe1307739bdfbdd6b20c31e04eef89aede641a6407fa0c41b0ad5ef167e3255e1916c0bbd358ffd70f34dc7944ffe67514bc5f501"
                     ],
                     "inputs": [
                         "f48432d381a10abecbd1357d81705ea922246e92170fe405d1a4a35c5ceef6a4",
                         "6bbf13da052e1baade111ae8bb85548732532c8f5286eba8345d436d315d1c93"
                     ],
                     "outputs": [
                         {
                             "uxid": "19efa2bd8c59623a092612c511fb66333e2049a57d546269c19255852056fead",
                             "dst": "qxmeHkwgAMfwXyaQrwv9jq3qt228xMuoT5",
                             "coins": "9000.000000",
                             "hours": 48752
                         },
                         {
                             "uxid": "9953e00abe05db134510693a44b8928ca9b29d0009b38d9c4f8dcdedee7edc35",
                             "dst": "4EHiTjCsxQmt4wRy5yJxBMcxsM5yGqtuqu",
                             "coins": "1000.000000",
                             "hours": 48752
                         }
                     ]
                 }
             ]
         }
     }
 ]
}
```
</details>

### Check database integrity
Checks if the given database file contains valid skycoin blockchain data
If no argument is given, the default `data.db` in `$HOME/.$COIN/` will be checked.

```bash
$ skycoin-cli checkdb [db path]
```

#### Example
```bash
$ skycoin-cli checkdb $DB_PATH
```

<details>
 <summary>View Output</summary>

```
check db success
```
</details>

### Create a raw transaction
Create a raw transaction that can be broadcasted later.
A raw transaction is a binary encoded hex string.

```bash
$ skycoin-cli createRawTransaction [command options] [to address] [amount]
```

```
OPTIONS:
        -f value    [wallet file or path], From wallet
        -a value    [address] From address
        -c value    [changeAddress] Specify different change address.
                          By default the from address or a wallets coinbase address will be used.
        -m value    [send to many] use JSON string to set multiple receive addresses and coins,
                          example: -m '[{"addr":"$addr1", "coins": "10.2"}, {"addr":"$addr2", "coins": "20"}]'
        --json, -j  Returns the results in JSON format.
```

#### Examples
##### Sending to a single address from a specified wallet
```bash
$ skycoin-cli createRawTransaction -f $WALLET_PATH -a $FROM_ADDRESS $RECIPIENT_ADDRESS $AMOUNT
```

##### Sending to a specific change address

```bash
$ skycoin-cli createRawTransaction -f $WALLET_PATH -a $FROM_ADDRESS -c $CHANGE_ADDRESS $RECIPIENT_ADDRESS $AMOUNT
```

<details>
 <summary>View Output</summary>

```
dc00000000c7425e5a49fce496d78ea9b04fc47e4126b91f675b00c16b3a7515c1555c252001000000115112dbb438b423dccd5f1afb7bce3d0cd4b87b57fd9fd3e5a26ee24e05fb696f0c7f3d6a84eafd80e051117162d790fa0e57c01a0e570b8ac0ae5faa5bf782000100000005e524872c838de517592c9a495d758b8ab2ec32d3e4d3fb131023a424386634020000000007445b5d6fbbb1a7d70bef941fb5da234a10fcae40420f000000000001000000000000000056500d41a1a6f1967ffe0074bb171148667ce20d0024f400000000009a05000000000000
```
</details>

##### Sending to multiple addresses
```bash
$ skycoin-cli createRawTransaction -f $WALLET_PATH -a $FROM_ADDRESS -m '[{"addr":"$ADDR1", "coins": "$AMT1"}, {"addr":"$ADDR2", "coins": "$AMT2"}]'
```

<details>
 <summary>View Output</summary>

```
01010000000e2a5bf4964604006fea5cf8cbd705e82bebb055467f10681ef01ce5c8db654801000000d951d4e34a7b35b1b165e8302cd47e09b6433ea443a8864dc8428537dbe8b76e00ee58bb195d7de3d28935ed4fc3684f1cac5593c09c4bafb016705b7e2b3393000100000005e524872c838de517592c9a495d758b8ab2ec32d3e4d3fb131023a424386634030000000007445b5d6fbbb1a7d70bef941fb5da234a10fcae40420f000000000001000000000000000056500d41a1a6f1967ffe0074bb171148667ce20d40420f00000000000100000000000000008001532c3a705e7e62bb0bb80630ecc21a87ec09c0e1e400000000009a05000000000000
```
</details>

> NOTE: When sending to multiple addresses all the receiving addresses need to be different
        Otherwise you get, `ERROR: Duplicate output in transaction`


##### Generate a JSON output
```bash
$ skycoin-cli createRawTransaction -f $WALLET_PATH -a $FROM_ADDRESS --json $RECIPIENT_ADDRESS $AMOUNT
```

<details>
 <summary>View Output</summary>

```json
{
 "rawtx": "dc00000000c7425e5a49fce496d78ea9b04fc47e4126b91f675b00c16b3a7515c1555c252001000000115112dbb438b423dccd5f1afb7bce3d0cd4b87b57fd9fd3e5a26ee24e05fb696f0c7f3d6a84eafd80e051117162d790fa0e57c01a0e570b8ac0ae5faa5bf782000100000005e524872c838de517592c9a495d758b8ab2ec32d3e4d3fb131023a424386634020000000007445b5d6fbbb1a7d70bef941fb5da234a10fcae40420f000000000001000000000000000056500d41a1a6f1967ffe0074bb171148667ce20d0024f400000000009a05000000000000"
}
```
</details>

### Decode a raw transaction
```bash
$ skycoin-cli decodeRawTransaction [raw transaction]
```

Decode a raw skycoin transaction.

#### Example

```bash
skycoin-cli decodeRawTransaction dc00000000247bd0f0a1cf39fa51ea3eca044e4d9cbb28fff5376e90e2eb008c9fe0af384301000000cf5869cb1b21da4da98bdb5dca57b1fd5a6fcbefd37d4f1eb332b21233f92cd62e00d8e2f1c8545142eaeed8fada1158dd0e552d3be55f18dd60d7e85407ef4f000100000005e524872c838de517592c9a495d758b8ab2ec32d3e4d3fb131023a424386634020000000007445b5d6fbbb1a7d70bef941fb5da234a10fcae40420f00000000000100000000000000008001532c3a705e7e62bb0bb80630ecc21a87ec090024f400000000009805000000000000
```

<details>
 <summary>View Output</summary>

```json
{
  "hash": "ee700309aba9b8b552f1c932a667c3701eff98e71c0e5b0e807485cea28170e5",
  "inner_hash": "247bd0f0a1cf39fa51ea3eca044e4d9cbb28fff5376e90e2eb008c9fe0af3843",
  "sigs": [
    "cf5869cb1b21da4da98bdb5dca57b1fd5a6fcbefd37d4f1eb332b21233f92cd62e00d8e2f1c8545142eaeed8fada1158dd0e552d3be55f18dd60d7e85407ef4f00"
  ],
  "in": [
    "05e524872c838de517592c9a495d758b8ab2ec32d3e4d3fb131023a424386634"
  ],
  "out": [
    {
      "hash": "2cb770d7c045954e9195b312e5409d0070c15361da7148879fb8658b766fae90",
      "src_tx": "247bd0f0a1cf39fa51ea3eca044e4d9cbb28fff5376e90e2eb008c9fe0af3843",
      "address": "3vbfHxPzMuyFJvgHdAoqmFnyg6k8HiLyxd",
      "coins": "1.000000",
      "hours": 1
    },
    {
      "hash": "0de690eeec960274539c2ad35b57d7c0492a268a5f17ab54e5e24f3d6e14bc72",
      "src_tx": "247bd0f0a1cf39fa51ea3eca044e4d9cbb28fff5376e90e2eb008c9fe0af3843",
      "address": "tWPDM36ex9zLjJw1aPMfYTVPbYgkL2Xp9V",
      "coins": "16.000000",
      "hours": 1432
    }
  ]
}
```
</details>


### Broadcast a raw transaction
Broadcast a raw skycoin transaction.
Output is the transaction id.

```bash
$ skycoin-cli broadcastTransaction [raw transaction]
```

```bash
$ skycoin-cli broadcastTransaction dc00000000247bd0f0a1cf39fa51ea3eca044e4d9cbb28fff5376e90e2eb008c9fe0af384301000000cf5869cb1b21da4da98bdb5dca57b1fd5a6fcbefd37d4f1eb332b21233f92cd62e00d8e2f1c8545142eaeed8fada1158dd0e552d3be55f18dd60d7e85407ef4f000100000005e524872c838de517592c9a495d758b8ab2ec32d3e4d3fb131023a424386634020000000007445b5d6fbbb1a7d70bef941fb5da234a10fcae40420f00000000000100000000000000008001532c3a705e7e62bb0bb80630ecc21a87ec090024f400000000009805000000000000
```
<details>
 <summary>View Output</summary>

```
ee700309aba9b8b552f1c932a667c3701eff98e71c0e5b0e807485cea28170e5
```
</details>

### Generate a wallet
Generate a new skycoin wallet.

```bash
$ skycoin-cli generateWallet [command options]
```

```
OPTIONS:
        -r        A random alpha numeric seed will be generated for you
        --rd      A random seed consisting of 12 dictionary words will be generated for you (default)
        -s value  Your seed
        -n value  [numberOfAddresses] Number of addresses to generate
                            By default 1 address is generated. (default: 1)
        -f value  [walletName] Name of wallet. The final format will be "yourName.wlt".
                             If no wallet name is specified a generic name will be selected. (default: "skycoin_cli.wlt")
        -l value  [label] Label used to idetify your wallet.
```

#### Examples
##### Generate the default wallet
```bash
$ skycoin-cli generateWallet
```

<details>
 <summary>View Output</summary>

```json
{
 "meta": {
     "coin": "skycoin",
     "cryptoType": "",
     "encrypted": "false",
     "filename": "skycoin_cli.wlt",
     "label": "",
     "lastSeed": "781576ec74bfa2cc9eb06f8613b96db9be21438b9cd6b6ded09df3bc5b9da279",
     "secrets": "",
     "seed": "foster blossom glare cube reopen october refuse about journey arrange music alone",
     "tm": "1523176366",
     "type": "deterministic",
     "version": "0.2"
 },
 "entries": [
     {
         "address": "FSkC7V5rAkCnNrtCe1HBnD2iTm1J8jn63V",
         "public_key": "03a16c8e9ea86ea2358364757431b84cc388b34be776bb6a23ed2b83731957d33a",
         "secret_key": "3938826649631e2abc1c47c050d0fea5ceac7c45e3fa6cd3ddf1621bdd519150"
     }
 ]
}
```
</details>

> NOTE: If a wallet with the same name already exists then the cli exits with an error.

##### Generate a wallet with a random alpha numeric seed
```bash
$ skycoin-cli generateWallet -r
```

<details>
 <summary>View Output</summary>

```json
{
 "meta": {
     "coin": "skycoin",
     "cryptoType": "",
     "encrypted": "false",
     "filename": "skycoin_cli.wlt",
     "label": "",
     "lastSeed": "fdaf0729903fbd5962301f16531a1da102bf0875b4a636cb43ce24b967b932ac",
     "secrets": "",
     "seed": "8af187f04c306538544a1c2c4d0a51e9220bd17fc2fcb3fd72ba2ca3ce7aa212",
     "tm": "1523177044",
     "type": "deterministic",
     "version": "0.2"
 },
 "entries": [
     {
         "address": "9YogvtjYgeLn3gQX2wzsXDpZn7LuoArdzZ",
         "public_key": "022b4bd33f0ad037756ae19f8dfab935fed1118980b4067b4a6b7f03333ba5ccae",
         "secret_key": "b4cf1731be9f930ba3a67179eed5dca5af2adee1ce4df96383923f775bf575c0"
     }
 ]
}
```
</details>

##### Generate a wallet with a 12 word mnemomic seed
```bash
$ skycoin-cli generateWallet -rd
```

<details>
 <summary>View Output</summary>

```json
{
 "meta": {
     "coin": "skycoin",
     "cryptoType": "",
     "encrypted": "false",
     "filename": "skycoin_cli.wlt",
     "label": "",
     "lastSeed": "f219c2e902940f27ea735d866a495372debcbd01da287a2ec1226d0eb43b9890",
     "secrets": "",
     "seed": "motor cross wrap intact soup critic club allow track come dizzy cool",
     "tm": "1523177162",
     "type": "deterministic",
     "version": "0.2"
 },
 "entries": [
     {
         "address": "E9p6Eck7Q6bYBnEkCdB3vCDf3YYkQxCHwv",
         "public_key": "02c41e7b03a6a848a417d7d270b9d83c4d9534c2cd5eace8046c67d012b920f1db",
         "secret_key": "41b6aa1780f425dac942c8bd1570248ebfca24778e866705a6573b17ead57a4d"
     }
 ]
}
```
</details>

##### Generate a wallet with a specified seed
```bash
$ skycoin-cli generateWallet -s "this is the super secret seed everyone needs but does not have"
```

<details>
 <summary>View Output</summary>

```json
{
 "meta": {
     "coin": "skycoin",
     "cryptoType": "",
     "encrypted": "false",
     "filename": "skycoin_cli.wlt",
     "label": "",
     "lastSeed": "c34a83b473ea4d2f9dc394d0b9c1c0d4578012252b842ef1bfce9950cfe50b06",
     "secrets": "",
     "seed": "this is the super secret everyone needs but does not have",
     "tm": "1523178336",
     "type": "deterministic",
     "version": "0.2"
 },
 "entries": [
     {
         "address": "NEQVmBJPidzo3SfDRJHNDMHL7VbqNa7Cku",
         "public_key": "0348400c3c1a733a6e25c77f1ffea64c887bc9344a0366821ef07b9b3abadcaf10",
         "secret_key": "42e3906d86ca25eb408d2af90b0810d7831b7d777e756021b607bca6538952eb"
     }
 ]
}
```
</details>


##### Generate more than 1 default address
```bash
$ skycoin-cli generateWallet -n 2
```

<details>
 <summary>View Output</summary>

```json
{
 "meta": {
     "coin": "skycoin",
     "cryptoType": "",
     "encrypted": "false",
     "filename": "skycoin_cli.wlt",
     "label": "",
     "lastSeed": "861a8989e6c85fb69cf5968586fe9d5a1e26936ab122c5d542bf78fb35e0d247",
     "secrets": "",
     "seed": "cause custom canal kitchen short cement round cat shine renew pair crowd",
     "tm": "1523178418",
     "type": "deterministic",
     "version": "0.2"
 },
 "entries": [
     {
         "address": "2accTtyD7tqzLh7c62BE9zjGiyEpoMyQ3bb",
         "public_key": "027c30928161755c913e1b3db208f95a66be0f550b9620cefd44902b5354365b73",
         "secret_key": "89b2f71fb773a00480637fd83c93e27499fd5e55f69a6e2b58f0847c3ce5040c"
     },
     {
         "address": "goyx9VE3q73zAWntmwwyaUoTZhtTyG4vt",
         "public_key": "025c0b06471b865cb5eab23f9a9dc0a992fe70d0576eb400aa4978ddd0a2124b95",
         "secret_key": "75deabceedb9b09a109f5d982fba13a56622d93916a8ef81ddccca69fcc9d7e3"
     }
 ]
}
```
</details>

##### Generate wallet with a custom wallet name
```bash
$ skycoin-cli generateWallet -f "secret_wallet.wlt"
```

<details>
 <summary>View Output</summary>

```json
{
 "meta": {
     "coin": "skycoin",
     "cryptoType": "",
     "encrypted": "false",
     "filename": "secret_wallet.wlt",
     "label": "",
     "lastSeed": "02a240aa6d0dcc8262756bef2ba1b1ffbf5f5665b8d6b6863a4c833c9b5ae8e3",
     "secrets": "",
     "seed": "bundle model dice age profit child ribbon below tide load grocery leave",
     "tm": "1523178575",
     "type": "deterministic",
     "version": "0.2"
 },
 "entries": [
     {
         "address": "23ycmCLQGzjRu6orabHCvPhwJspVWq8HHVE",
         "public_key": "03d7c80bc37912edc0450aa782c88e1a2bb83199c3884c42e624a3ba346636c2bd",
         "secret_key": "bf2237b0b0fd036fe6ee6a92bd5fee6034f4c22d6c3607d63996ff4ae741238c"
     }
 ]
}
```
</details>

> NOTE: The wallet name needs to end with `.wlt` and it should not be a path.

##### Generate wallet with a custom wallet label
By default the wallet label is an empty field
```bash
$ skycoin-cli generateWallet -l "cli wallet"
```

<details>
 <summary>View Output</summary>

```json
{
 "meta": {
     "coin": "skycoin",
     "cryptoType": "",
     "encrypted": "false",
     "filename": "skycoin_cli.wlt",
     "label": "cli wallet",
     "lastSeed": "b3b3c13419a8343f8845a8de30543fa33680e25251a3a1bda3e49346f1d640f9",
     "secrets": "",
     "seed": "offer spoil crane trial submit kite venture edit repair mushroom fetch bounce",
     "tm": "1523178769",
     "type": "deterministic",
     "version": "0.2"
 },
 "entries": [
     {
         "address": "21YPgFwkLxQ1e9JTCZ43G7JUyCaGRGqAsda",
         "public_key": "03784cf30195259e4bf89e15d343417d38ecd05b2f61fd2b2f71020ad7b1de3577",
         "secret_key": "8f6f2e3b63310f94c1440ba230eb170dbc1ffd2ad355274c05b169c290216a3c"
     }
 ]
}
```
</details>

### Generate addresses for a wallet
Generate new addresses for a skycoin wallet.

```bash
$ skycoin-cli generateAddresses [command options]
```

```
OPTIONS:
        -n value    [numberOfAddresses]  Number of addresses to generate (default: 1)
        -f value    [wallet file or path] Generate addresses in the wallet (default: $HOME/.skycoin/wallets//wallets/skycoin_cli.wlt)
        --json, -j  Returns the results in JSON format
```

##### Generate an address for the default wallet
```bash
$ skycoin-cli generateAddresses
```

<details>
 <summary>View Output</summary>

```
2mEgmYt6NZHA1erYqbAeXmGPD5gqLZ9toFv
```
</details>

##### Generate an address for a specific wallet
```bash
$ skycoin-cli generateAddresses $WALLET_PATH
```

<details>
 <summary>View Output</summary>

```json
2cET6L4c6Bee5jucuzsTQUXFxWX76GZoDqv
```
</details>

##### Generate `n` addresses
```bash
$ skycoin-cli generateAddresses -n 2
```

<details>
 <summary>View Output</summary>

```
2UrEV3Vyu5RJABZNukKRq25ggrrg96RUwdH,LJN5qGmLbJxLswzD3nFn3RFcmWJyZ2LGHY
```
</details>

##### Generate a JSON output
```bash
$ skycoin-cli generateAddresses --json
```

<details>
 <summary>View Output</summary>

```json
{
 "addresses": [
     "QuLaPirJNUkBpMoe5tzzY7j6nJ5maUVJF1"
 ]
}
```
</details>

### Last blocks
Show the last `n` skycoin blocks.
By default the last block is shown.

```bash
$  skycoin-cli lastBlocks [numberOfBlocks]
```

#### Examples
##### Get the last block
```bash
$ skycoin-cli lastBlocks
```

<details>
 <summary>View Output</summary>

```json
{
 "blocks": [
     {
         "header": {
             "seq": 21202,
             "block_hash": "07140b536a5d0c3fcecec6cd61d2d4628a6fe6d7f7933223365269ea78d47c06",
             "previous_block_hash": "baf74fae7ba8e304236e84e4cbc24b810a3827512bfdb82f892ffcb8682f9d16",
             "timestamp": 1523179526,
             "fee": 38,
             "version": 0,
             "tx_body_hash": "31b4f132374b4eb6c31c1c2f51a07a336a5d290b859d4c32a4982f325f124023"
         },
         "body": {
             "txns": [
                 {
                     "length": 220,
                     "type": 0,
                     "txid": "31b4f132374b4eb6c31c1c2f51a07a336a5d290b859d4c32a4982f325f124023",
                     "inner_hash": "78b51146a1822c777f5de05fd9c78bb457bcbaeec13d9c927f548cc4019a467c",
                     "sigs": [
                         "22e13afd39ac22ed452b716c721c82374b4d6d69fe2db8a70ea74f9fa37487761039365a5de0bf741e7c4da171b2164ddf8bd4326b9845784719645fa16a8ec401"
                     ],
                     "inputs": [
                         "1714a29f821bc955857132a495e64c458794564108245bb605d2eb418edb8b54"
                     ],
                     "outputs": [
                         {
                             "uxid": "8d2fe35c36f69866ea91ff468464ddb6e0bee7fd145df7319fe192245c0dd646",
                             "dst": "2GgFvqoyk9RjwVzj8tqfcXVXB4orBwoc9qv",
                             "coins": "6458.000000",
                             "hours": 19
                         },
                         {
                             "uxid": "4d0a689781cd6aaf61d33f8f0bf87f16210c3e5b45f83a789f454530c2d64b21",
                             "dst": "i66Gax2z4cMiTYGHjRjmKpooWS2Rhnmoeu",
                             "coins": "1.000000",
                             "hours": 19
                         }
                     ]
                 }
             ]
         }
     }
 ]
}
```
</details>

##### Get the last `n` blocks
```bash
$ skycoin-cli lastBlocks 3
```

<details>
 <summary>View Output</summary>

```json
{
 "blocks": [
     {
         "header": {
             "seq": 21202,
             "block_hash": "07140b536a5d0c3fcecec6cd61d2d4628a6fe6d7f7933223365269ea78d47c06",
             "previous_block_hash": "baf74fae7ba8e304236e84e4cbc24b810a3827512bfdb82f892ffcb8682f9d16",
             "timestamp": 1523179526,
             "fee": 38,
             "version": 0,
             "tx_body_hash": "31b4f132374b4eb6c31c1c2f51a07a336a5d290b859d4c32a4982f325f124023"
         },
         "body": {
             "txns": [
                 {
                     "length": 220,
                     "type": 0,
                     "txid": "31b4f132374b4eb6c31c1c2f51a07a336a5d290b859d4c32a4982f325f124023",
                     "inner_hash": "78b51146a1822c777f5de05fd9c78bb457bcbaeec13d9c927f548cc4019a467c",
                     "sigs": [
                         "22e13afd39ac22ed452b716c721c82374b4d6d69fe2db8a70ea74f9fa37487761039365a5de0bf741e7c4da171b2164ddf8bd4326b9845784719645fa16a8ec401"
                     ],
                     "inputs": [
                         "1714a29f821bc955857132a495e64c458794564108245bb605d2eb418edb8b54"
                     ],
                     "outputs": [
                         {
                             "uxid": "8d2fe35c36f69866ea91ff468464ddb6e0bee7fd145df7319fe192245c0dd646",
                             "dst": "2GgFvqoyk9RjwVzj8tqfcXVXB4orBwoc9qv",
                             "coins": "6458.000000",
                             "hours": 19
                         },
                         {
                             "uxid": "4d0a689781cd6aaf61d33f8f0bf87f16210c3e5b45f83a789f454530c2d64b21",
                             "dst": "i66Gax2z4cMiTYGHjRjmKpooWS2Rhnmoeu",
                             "coins": "1.000000",
                             "hours": 19
                         }
                     ]
                 }
             ]
         }
     },
     {
         "header": {
             "seq": 21203,
             "block_hash": "5b1f652bd5639e7cd2f9e5af4c1f86685b3f8104bb2039e2d6e56ec90003b086",
             "previous_block_hash": "07140b536a5d0c3fcecec6cd61d2d4628a6fe6d7f7933223365269ea78d47c06",
             "timestamp": 1523179676,
             "fee": 10,
             "version": 0,
             "tx_body_hash": "3c2881347dcd6eb767f447720fc337dc75c8698ff1d25e6ebc490befdb4123fa"
         },
         "body": {
             "txns": [
                 {
                     "length": 220,
                     "type": 0,
                     "txid": "3c2881347dcd6eb767f447720fc337dc75c8698ff1d25e6ebc490befdb4123fa",
                     "inner_hash": "ec69bb1f2c2f1acffb95a7623a8f85b0797c48fec251b64622f52b0cb71f1e9f",
                     "sigs": [
                         "9287f01192d7b8afe9cd7b15c2859bb13032b96b24d791eacadd612c14a0d30e7f1a503bcb01eb5f4d2ccd2400c320a82fd2825a410309f00c41086debf639d701"
                     ],
                     "inputs": [
                         "8d2fe35c36f69866ea91ff468464ddb6e0bee7fd145df7319fe192245c0dd646"
                     ],
                     "outputs": [
                         {
                             "uxid": "814922f2428e6a5c8acdd364785309cc9a446a10d80901baf0600c5de3b30171",
                             "dst": "2GgFvqoyk9RjwVzj8tqfcXVXB4orBwoc9qv",
                             "coins": "6457.000000",
                             "hours": 5
                         },
                         {
                             "uxid": "70b6b19d632e26b2a2ccae4dce6fc4093c5e02cfde03da6f893e8db14c7afa44",
                             "dst": "i66Gax2z4cMiTYGHjRjmKpooWS2Rhnmoeu",
                             "coins": "1.000000",
                             "hours": 4
                         }
                     ]
                 }
             ]
         }
     },
     {
         "header": {
             "seq": 21204,
             "block_hash": "bb3dd979527f6133e8a5b9bb9792d2fa964daf6158834a02034719f0e943d049",
             "previous_block_hash": "5b1f652bd5639e7cd2f9e5af4c1f86685b3f8104bb2039e2d6e56ec90003b086",
             "timestamp": 1523179736,
             "fee": 3,
             "version": 0,
             "tx_body_hash": "49f0f5813ecfee45556f769c1971cf8b4300ec4ce9f05deedb57b8048e2bd0f9"
         },
         "body": {
             "txns": [
                 {
                     "length": 220,
                     "type": 0,
                     "txid": "49f0f5813ecfee45556f769c1971cf8b4300ec4ce9f05deedb57b8048e2bd0f9",
                     "inner_hash": "11a949890d63993b98a92418ba2682795ebad30583e4c16a108939a6945a76a9",
                     "sigs": [
                         "9d23748dac110ab464d9cbc2de472fdf00da804a8da440d592667f11fdf7f4937620ddcc265f75751ca2566d3a39df0b04f7ab638ecff5f32f5d2699e627820700"
                     ],
                     "inputs": [
                         "814922f2428e6a5c8acdd364785309cc9a446a10d80901baf0600c5de3b30171"
                     ],
                     "outputs": [
                         {
                             "uxid": "3ebedfac8cef4d3fc27c48060277a8b4880c047ed77a72ffdab40fdb274c5a93",
                             "dst": "2GgFvqoyk9RjwVzj8tqfcXVXB4orBwoc9qv",
                             "coins": "6456.000000",
                             "hours": 1
                         },
                         {
                             "uxid": "78500a48b430d6c6e6b744bdb193df7a4f90c60ec0bf6a7bebf6b6e34f49e6f2",
                             "dst": "2ESrbYizrvrZNK5zFoHsj69a7fTVXxTTpMi",
                             "coins": "1.000000",
                             "hours": 1
                         }
                     ]
                 }
             ]
         }
     }
 ]
}
```
</details>


### List wallet addresses
List addresses in a skycoin wallet.

```bash
$ skycoin-cli listAddresses [walletName]
```

If no `walletName` is given then default wallet ($HOME/.skycoin/wallets/skycoin_cli.wlt) is used.

> NOTE: The wallet name `skycoin_cli.wlt` or full path `$HOME/.skycoin/wallets/skycoin_cli.wlt` can be used.
        When only the wallet name is given then the default wallet dir, $HOME/.$COIN/wallets is used.

#### Examples
##### List addresses of default wallet
```bash
$ skycoin-cli listAddresses
```

<details>
 <summary>View Output</summary>

```json
{
 "addresses": [
     "21YPgFwkLxQ1e9JTCZ43G7JUyCaGRGqAsda",
     "2mEgmYt6NZHA1erYqbAeXmGPD5gqLZ9toFv",
     "2cET6L4c6Bee5jucuzsTQUXFxWX76GZoDqv",
     "2UrEV3Vyu5RJABZNukKRq25ggrrg96RUwdH",
     "LJN5qGmLbJxLswzD3nFn3RFcmWJyZ2LGHY",
     "QuLaPirJNUkBpMoe5tzzY7j6nJ5maUVJF1"
 ]
}
```
</details>

##### List addresses of a specific wallet
```bash
$ skycoin-cli listAddresses $WALLET_NAME or $WALLET_PATH
```

<details>
 <summary>View Output</summary>

```json
{
 "addresses": [
     "tWPDM36ex9zLjJw1aPMfYTVPbYgkL2Xp9V",
     "3vbfHxPzMuyFJvgHdAoqmFnyg6k8HiLyxd",
     "bjN9ckj5HRvgDfcvKNboM8cvohJzy9oXJV"
 ]
}
```
</details>

### List wallets
List wallets in the skycoin wallet directory.

```bash
$ skycoin-cli listWallets
```

#### Example
```bash
$ skycoin-cli listWallets
```

<details>
 <summary>View Output</summary>

```json
{
 "wallets": [
     {
         "name": "2018_02_04_45bc.wlt",
         "label": "Your Wallet",
         "address_num": 60
     },
     {
         "name": "2018_03_22_6e61.wlt",
         "label": "craptopia",
         "address_num": 3
     },
     {
         "name": "2018_04_01_198c.wlt",
         "label": "wings",
         "address_num": 2
     },
     {
         "name": "secret_wallet.wlt",
         "label": "",
         "address_num": 1
     },
     {
         "name": "skycoin_cli.wlt",
         "label": "cli wallet",
         "address_num": 6
     }
 ]
}
```
</details>

### Send
Make a skycoin transaction.

```bash
$ skycoin-cli send [command options] [to address] [amount]
```

```
OPTIONS:
        -f value    [wallet file or path] From wallet. If no path is specified your default wallet
                    (`$HOME/.skycoin/wallets/skycoin_cli.wlt`) path will be used.
        -a value    [address] From address
        -c value    [changeAddress] Specify change address, by default the from address or
                          the wallet's coinbase address will be used
        -m value    [send to many] use JSON string to set multiple recive addresses and coins,
                          example: -m '[{"addr":"$addr1", "coins": "10.2"}, {"addr":"$addr2", "coins": "20"}]'
        --json, -j  Returns the results in JSON format.
```

#### Examples
##### Sending from the default wallet
```bash
$ skycoin-cli send $RECIPIENT_ADDRESS $AMOUNT
```

##### Sending from a specific wallet
```bash
$ skycoin-cli send -f $WALLET_PATH $RECIPIENT_ADDRESS $AMOUNT
```

##### Sending from a specific address in a wallet
```bash
$ skycoin-cli send -f $WALLET_PATH -a $FROM_ADDRRESS $RECIPIENT_ADDRESS $AMOUNT
```

> NOTE: If $WALLET_PATH is not specified above then the default wallet is used.

##### Sending change to a specific change address
```bash
$ skycoin-cli send -f $WALLET_PATH -a $FROM_ADDRESS -c $CHANGE_ADDRESS $RECIPIENT_ADDRESS $AMOUNT
```

##### Sending to multiple addresses
```bash
$ skycoin-cli send -f $WALLET_PATH -a $FROM_ADDRESS -m '[{"addr":"$ADDR1", "coins": "$AMT1"}, {"addr":"$ADDR2", "coins": "$AMT2"}]'
```

<details>
 <summary>View Output</summary>

```
txid:$TRANSACTION_ID
```
</details>

##### Generate a JSON output
```bash
$ skycoin-cli send -f $WALLET_PATH -a $FROM_ADDRESS --json $RECIPIENT_ADDRESS $AMOUNT
```

<details>
 <summary>View Output</summary>

```json
{
 "txid": "$TRANSACTION_ID"
}
```
</details>

### Show Config
Show the CLI tool's local configuration.

#### Example
```bash
$ skycoin-cli showConfig
```

<details>
 <summary>View Output</summary>

```json
{
    "wallet_directory": "/home/user/.skycoin/wallets",
    "wallet_name": "skycoin_cli.wlt",
    "data_directory": "/home/user/.skycoin",
    "coin": "skycoin",
    "rpc_address": "http://127.0.0.1:6420",
    "use_csrf": false
}
```

### Status
#### Example
```bash
$ skycoin-cli status
```

<details>
 <summary>View Output</summary>

```json
{
 "running": true,
 "num_of_blocks": 21210,
 "hash_of_last_block": "d5797705bfc0ac7956f3eeaa083aec4e89a6b27ada7499c5a53dad2fda84c5f9",
 "time_since_last_block": "18446744073709551591s",
 "webrpc_address": "127.0.0.1:6420"
}
```
</details>

### Get transaction
Get transaction data from a `txid`.

```bash
$ skycoin-cli transaction [transaction id]
```

#### Example
```bash
$ skycoin-cli transaction 824d421a25f81aa7565d042a54b3e1e8fdc58bed4eefe8f8a90748da6d77d135
```

<details>
 <summary>View Output</summary>

```json
{
 "transaction": {
     "status": {
         "confirmed": true,
         "unconfirmed": false,
         "height": 1,
         "block_seq": 864,
         "unknown": false
     },
     "txn": {
         "length": 220,
         "type": 0,
         "txid": "824d421a25f81aa7565d042a54b3e1e8fdc58bed4eefe8f8a90748da6d77d135",
         "inner_hash": "708a21c685041ba409b9634843003f263c7a00d99459925e319049f3e36f1163",
         "timestamp": 1492141347,
         "sigs": [
             "6772c4e1370faf7acd8fc37f6dba3bea06ad1beb1300074c33b2c6fa9b11ed7d2bcc01b7008f235aa918b9c146078dfb8e1c8ce55b0893ea5f111597b42331ba01"
         ],
         "inputs": [
             "c38c108ac3c76e5faffce0bb83153ec98bc1355a98e1a9b0f95ab1b98ef9f00e"
         ],
         "outputs": [
             {
                 "uxid": "b0586a8e731c475e87eb61ef0b845d7893cf39120a1e97cf05f78585f1a49e3c",
                 "dst": "2bfYafFtdkCRNcCyuDvsATV66GvBR9xfvjy",
                 "coins": "166365",
                 "hours": 0
             },
             {
                 "uxid": "49c64719d8df905a7fd4a1c46c2a9c358a8c5ae14befb0d57dcfe1b1d36a1758",
                 "dst": "ep3axwpJ3hWWQcACu48z9sMKUB7snXBm94",
                 "coins": "1300",
                 "hours": 0
             }
         ]
     }
 }
}
```
</details>

### Verify address
Verify whether a given address is a valid skycoin addres or not.

```bash
$  skycoin-cli verifyAddress [skycoin address]
```

#### Example
##### Valid addresss

```bash
$ skycoin-cli verifyAddress 21YPgFwkLxQ1e9JTCZ43G7JUyCaGRGqAsda
```

```
No Output
```

##### Invalid Address
###### Invalid checksum
```bash
$ skycoin-cli verifyAddress 21YPgFwkLxQ1e9JTCZ43G7JUyCaGRGqAsdx
```

<details>
 <summary>View Output</summary>

```
Invalid checksum
```
</details>

###### Invalid address length
```bash
$ skycoin-cli verifyAddress 21YPg
```

<details>
 <summary>View Output</summary>

```
Invalid address length
```
</details>


### Check wallet balance
Check the wallet a skycoin wallet.

```bash
$ skycoin-cli walletBalance [wallet]
```

> NOTE: Both the full wallet path or only the wallet name can be used.
        If no wallet is specified then the default wallet: `$HOME/.$COIN/wallets/skycoin_cli.wlt` is used.

#### Example
##### Balance of default wallet
```bash
$ skycoin-cli walletBalance
```

<details>
 <summary>View Output</summary>

```json
{
    "confirmed": {
        "coins": "123.000000",
        "hours": "456"
    },
    "spendable": {
        "coins": "123.000000",
        "hours": "456"
    },
    "expected": {
        "coins": "123.000000",
        "hours": "456"
    },
    "addresses": [
        {
            "confirmed": {
                "coins": "123.000000",
                "hours": "456"
            },
            "spendable": {
                "coins": "123.000000",
                "hours": "456"
            },
            "expected": {
                "coins": "123.000000",
                "hours": "456"
            },
            "address": "2iVtHS5ye99Km5PonsB42No3pQRGEURmxyc"
        }, {
            "confirmed": {
                "coins": "0.000000",
                "hours": "0"
            },
            "spendable": {
                "coins": "0.000000",
                "hours": "0"
            },
            "expected": {
                "coins": "0.000000",
                "hours": "0"
            },
            "address": "2GgFvqoyk9RjwVzj8tqfcXVXB4orBwoc9qv"
        }
    ]
}
```
</details>


##### Balance of a specific wallet
```bash
$ skycoin-cli walletBalance 2018_04_01_198c.wlt
```
*OR*

```bash
$ skycoin-cli walletBalance ~/.skycoin/wallets/2018_04_01_198c.wlt
```

<details>
 <summary>View Output</summary>

```json
{
 "confirmed": {
     "coins": "31.000000",
     "hours": "25255"
 },
 "spendable": {
     "coins": "31.000000",
     "hours": "25255"
 },
 "expected": {
     "coins": "31.000000",
     "hours": "25255"
 },
 "addresses": [
     {
         "confirmed": {
             "coins": "0.000000",
             "hours": "0"
         },
         "spendable": {
             "coins": "0.000000",
             "hours": "0"
         },
         "expected": {
             "coins": "0.000000",
             "hours": "0"
         },
         "address": "29fDBQuJs2MDLymJsjyWH6rDjsyv995SrGU"
     },
     {
         "confirmed": {
             "coins": "31.000000",
             "hours": "25255"
         },
         "spendable": {
             "coins": "31.000000",
             "hours": "25255"
         },
         "expected": {
             "coins": "31.000000",
             "hours": "25255"
         },
         "address": "tWPDM36ex9zLjJw1aPMfYTVPbYgkL2Xp9V"
     }
 ]
}
```
</details>

### See wallet directory
Get the current skycoin wallet directory.

```bash
$ skycoin-cli walletDir [command options]
```

```
OPTIONS:
        -j, --json  Returns the results in JSON format.
```

#### Examples
##### Text output
```bash
$ skycoin-cli walletDir
```
<details>
 <summary>View Output</summary>

```
$WALLET_DIR
```
</details>

##### JSON output
```bash
$ skycoin-cli walletDir --json
```

<details>
 <summary>View Output</summary>

```json
{
 "walletDir": "$WALLET_DIR"
}
```
</details>

### List wallet transaction history
Show all previous transactions made by the addresses in a wallet.

```bash
$ skycoin-cli walletHistory [command options]
```

```
OPTIONS:
        -f value  [wallet file or path] From wallet. If no path is specified your default wallet path will be used.
```

#### Examples
##### Default wallet
```bash
$ skycoin-cli walletHistory
```

##### Specific wallet
```bash
$ skycoin-cli walletHistory -f $WALLET_NAME
```
*OR*
```bash
$ skycoin-cli walletHistory -f $WALLET_PATH
```

<details>
 <summary>View Output</summary>

```json
[
 {
     "txid": "d1ded06a49b7588b897a2186bbe76de7ee93f49084ad35e1a7f47cbf6cd3a7fa",
     "address": "tWPDM36ex9zLjJw1aPMfYTVPbYgkL2Xp9V",
     "amount": "1.000000",
     "timestamp": "2018-01-28T13:11:15Z",
     "status": 1
 },
 {
     "txid": "ad191f910e5508e0b0e0ab24ba815e784a1a2b63ca21043e7746bebf25106742",
     "address": "tWPDM36ex9zLjJw1aPMfYTVPbYgkL2Xp9V",
     "amount": "1.000000",
     "timestamp": "2018-01-28T13:26:15Z",
     "status": 1
 }
]
```
</details>

### List wallet outputs
List unspent outputs of all addresses in a wallet.

```bash
$ skycoin-cli walletOutputs [wallet file]
```

#### Examples
##### Default wallet
```bash
$ skycoin-cli walletOutputs
```

##### Specific wallet
```bash
$ skycoin-cli walletHistory $WALLET_NAME
```
*OR*
```bash
$ skycoin-cli walletHistory $WALLET_PATH
```

<details>
 <summary>View Output</summary>

```json
{
 "outputs": {
     "head_outputs": [
         {
             "hash": "c51b2692aa9f296a3cd2f37b14f39c496c82f5c5ae01c54701ea60b7353f27e2",
             "time": 1523184376,
             "block_seq": 21221,
             "src_tx": "f3c5cfd462d95e724b7d35b1688c53f25a5f358f2eb9a6f87b63cdf31deb2bf8",
             "address": "tWPDM36ex9zLjJw1aPMfYTVPbYgkL2Xp9V",
             "coins": "15.000000",
             "hours": 369,
             "calculated_hours": 370
         },
         {
             "hash": "a0777af14223bbbd5aeb8bf3cfd6ba94c776c6eec731310caaaaee49b9feb9a5",
             "time": 1523184176,
             "block_seq": 21220,
             "src_tx": "4acd61d7aa7dfe20795e517d7560643d049036af9451bcbd762793bcb6a4a6de",
             "address": "tWPDM36ex9zLjJw1aPMfYTVPbYgkL2Xp9V",
             "coins": "1.000000",
             "hours": 0,
             "calculated_hours": 0
         }
     ],
     "outgoing_outputs": [],
     "incoming_outputs": []
 }
}
```
</details>

### CLI version
Get version of current skycoin cli.

```bash
$ skycoin-cli version [command options]
```

```
OPTIONS:
        --json, -j  Returns the results in JSON format
```

#### Examples
##### Text output
```bash
$ skycoin-cli version
```

<details>
 <summary>View Output</summary>

```
skycoin:0.23.0
cli:0.23.0
rpc:0.23.0
wallet:0.23.0
```
</details>

##### JSON output
```bash
$ skycoin-cli version --json
```

<details>
 <summary>View Output</summary>

```json
{
 "skycoin": "0.23.0",
 "cli": "0.23.0",
 "rpc": "0.23.0",
 "wallet": "0.23.0"
}
```
</details>

## Note

The `[option]` in subcommand must be set before the rest of the values, otherwise the `option` won't
be parsed. For example:

If we want to specify a `change address` in `send` command, we can use `-c` option, if you run
the command in the following way:

```bash
$ skycoin-cli send $RECIPIENT_ADDRESS $AMOUNT -c $CHANGE_ADDRESS
```

The change coins won't go to the address as you wish, it will go to the
default `change address`, which can be by `from` address or the wallet's
coinbase address.

The right script should look like this:

```bash
$ skycoin-cli send -c $CHANGE_ADDRESS $RECIPIENT_ADDRESS $AMOUNT
```<|MERGE_RESOLUTION|>--- conflicted
+++ resolved
@@ -2,11 +2,7 @@
 
 MDL command line interface
 
-<<<<<<< HEAD
 The CLI command APIs can be used directly from a Go application, see [Skycoin CLI Godoc](https://godoc.org/github.com/MDLLife/mdl/src/api/cli).
-=======
-The CLI command APIs can be used directly from a Go application, see [Skycoin CLI Godoc](https://godoc.org/github.com/skycoin/skycoin/src/cli).
->>>>>>> 5dcee17d
 
 <!-- MarkdownTOC autolink="true" bracket="round" levels="1,2,3" -->
 
@@ -73,12 +69,12 @@
 
 ### RPC_ADDR
 
-CLI will connect to skycoin node rpc address `http://127.0.0.1:6420` by default.
-You can change the address by setting the `RPC_ADDR` environment variable
+CLI will connect to skycoin node rpc address:`127.0.0.1:6430` by default,
+you can change the address by setting the `RPC_ADDR` env variable
 with the following command:
 
 ```bash
-$ export RPC_ADDR=http://127.0.0.1:6420
+$ export RPC_ADDR=127.0.0.1:6430
 ```
 
 Note: `RPC_ADDR` must be in `scheme://host` format.
@@ -157,7 +153,7 @@
    --help, -h     show help
    --version, -v  print the version
 ENVIRONMENT VARIABLES:
-    RPC_ADDR: Address of RPC node. Must be in scheme://host format. Default "http://127.0.0.1:6420"
+    RPC_ADDR: Address of RPC node. Default "127.0.0.1:6430"
     COIN: Name of the coin. Default "skycoin"
     USE_CSRF: Set to 1 or true if the remote node has CSRF enabled. Default false (unset)
     WALLET_DIR: Directory where wallets are stored. This value is overriden by any subcommand flag specifying a wallet filename, if that filename includes a path. Default "$HOME/.$COIN/wallets"
@@ -1509,7 +1505,7 @@
  "num_of_blocks": 21210,
  "hash_of_last_block": "d5797705bfc0ac7956f3eeaa083aec4e89a6b27ada7499c5a53dad2fda84c5f9",
  "time_since_last_block": "18446744073709551591s",
- "webrpc_address": "127.0.0.1:6420"
+ "webrpc_address": "127.0.0.1:6430"
 }
 ```
 </details>
