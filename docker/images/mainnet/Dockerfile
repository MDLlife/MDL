<<<<<<< HEAD
# mdllife build
# reference https://github.com/mdllife/mdl
FROM golang:1.10 AS build

ARG MDL_VERSION
=======
# skycoin build
# reference https://github.com/skycoin/skycoin
ARG IMAGE_FROM=busybox
FROM golang:1.10.1-stretch AS build
ARG ARCH=amd64
ARG GOARM
ARG SKYCOIN_VERSION
>>>>>>> 5dcee17d

COPY . $GOPATH/src/github.com/mdllife/mdl

# This code checks if MDL_VERSION is set and checkouts to that version if
# so. The git stash line prevents the build to fail if there are any uncommited
# changes in the working copy. It won't affect the host working copy.
RUN sh -c \
    'if test ${MDL_VERSION};then \
        echo "Revision is set to: "${MDL_VERSION}; \
        cd $GOPATH/src/github.com/mdllife/mdl; \
        git stash; \
        git checkout ${MDL_VERSION}; \
     fi'

<<<<<<< HEAD
RUN cd $GOPATH/src/github.com/mdllife/mdl && \
  CGO_ENABLED=0 GOOS=linux go install -a -installsuffix cgo ./...

# mdllife image
FROM alpine:3.7

ENV COIN="mdl" \
    RPC_ADDR="0.0.0.0:8330" \
=======
RUN cd $GOPATH/src/github.com/skycoin/skycoin && \
    COMMIT=$(git rev-parse HEAD) BRANCH=$(git rev-parse -—abbrev-ref HEAD) \
    GOARCH=$ARCH GOARM=$GOARM CGO_ENABLED=0 GOOS=linux \
    GOLDFLAGS="-X main.Commit=${COMMIT} -X main.Branch=${BRANCH}" \
    go install -ldflags "${GOLDFLAGS}" ./cmd/... && \
    sh -c "if test -d $GOPATH/bin/linux_arm ; then mv $GOPATH/bin/linux_arm/* $GOPATH/bin/; fi; \
           if test -d $GOPATH/bin/linux_arm64 ; then mv $GOPATH/bin/linux_arm64/* $GOPATH/bin/; fi"

RUN apt-get update && \
    apt-get install -y ca-certificates

# skycoin image
FROM $IMAGE_FROM

ENV COIN="skycoin"
ENV RPC_ADDR="http://0.0.0.0:6420" \
>>>>>>> 5dcee17d
    DATA_DIR="/data/.$COIN" \
    WALLET_DIR="/wallet" \
    USE_CSRF="1" \
    WALLET_NAME="$COIN_cli.wlt"

# copy all the binaries
COPY --from=build /go/bin/* /usr/bin/

# copy assets
COPY --from=build /go/src/github.com/mdllife/mdl/src/gui/static /usr/local/mdl/src/gui/static

# copy launcher
COPY docker_launcher.sh /usr/local/bin/docker_launcher.sh

#Copy certificates
COPY --from=build /etc/ssl/certs /etc/ssl/certs

# volumes
VOLUME $WALLET_DIR
VOLUME $DATA_DIR

<<<<<<< HEAD
EXPOSE 6000 8320 8330

ENTRYPOINT ["docker_launcher.sh", "--web-interface-addr=0.0.0.0", "--rpc-interface-addr=0.0.0.0", "--gui-dir=/usr/local/mdl/src/gui/static"]
=======
EXPOSE 6000 6420

ENTRYPOINT ["docker_launcher.sh", "--web-interface-addr=0.0.0.0", "--gui-dir=/usr/local/skycoin/src/gui/static"]
>>>>>>> 5dcee17d
<|MERGE_RESOLUTION|>--- conflicted
+++ resolved
@@ -1,18 +1,10 @@
-<<<<<<< HEAD
-# mdllife build
-# reference https://github.com/mdllife/mdl
-FROM golang:1.10 AS build
-
-ARG MDL_VERSION
-=======
 # skycoin build
 # reference https://github.com/skycoin/skycoin
 ARG IMAGE_FROM=busybox
 FROM golang:1.10.1-stretch AS build
 ARG ARCH=amd64
 ARG GOARM
-ARG SKYCOIN_VERSION
->>>>>>> 5dcee17d
+ARG MDL_VERSION
 
 COPY . $GOPATH/src/github.com/mdllife/mdl
 
@@ -27,7 +19,6 @@
         git checkout ${MDL_VERSION}; \
      fi'
 
-<<<<<<< HEAD
 RUN cd $GOPATH/src/github.com/mdllife/mdl && \
   CGO_ENABLED=0 GOOS=linux go install -a -installsuffix cgo ./...
 
@@ -36,24 +27,6 @@
 
 ENV COIN="mdl" \
     RPC_ADDR="0.0.0.0:8330" \
-=======
-RUN cd $GOPATH/src/github.com/skycoin/skycoin && \
-    COMMIT=$(git rev-parse HEAD) BRANCH=$(git rev-parse -—abbrev-ref HEAD) \
-    GOARCH=$ARCH GOARM=$GOARM CGO_ENABLED=0 GOOS=linux \
-    GOLDFLAGS="-X main.Commit=${COMMIT} -X main.Branch=${BRANCH}" \
-    go install -ldflags "${GOLDFLAGS}" ./cmd/... && \
-    sh -c "if test -d $GOPATH/bin/linux_arm ; then mv $GOPATH/bin/linux_arm/* $GOPATH/bin/; fi; \
-           if test -d $GOPATH/bin/linux_arm64 ; then mv $GOPATH/bin/linux_arm64/* $GOPATH/bin/; fi"
-
-RUN apt-get update && \
-    apt-get install -y ca-certificates
-
-# skycoin image
-FROM $IMAGE_FROM
-
-ENV COIN="skycoin"
-ENV RPC_ADDR="http://0.0.0.0:6420" \
->>>>>>> 5dcee17d
     DATA_DIR="/data/.$COIN" \
     WALLET_DIR="/wallet" \
     USE_CSRF="1" \
@@ -75,12 +48,6 @@
 VOLUME $WALLET_DIR
 VOLUME $DATA_DIR
 
-<<<<<<< HEAD
 EXPOSE 6000 8320 8330
 
-ENTRYPOINT ["docker_launcher.sh", "--web-interface-addr=0.0.0.0", "--rpc-interface-addr=0.0.0.0", "--gui-dir=/usr/local/mdl/src/gui/static"]
-=======
-EXPOSE 6000 6420
-
-ENTRYPOINT ["docker_launcher.sh", "--web-interface-addr=0.0.0.0", "--gui-dir=/usr/local/skycoin/src/gui/static"]
->>>>>>> 5dcee17d
+ENTRYPOINT ["docker_launcher.sh", "--web-interface-addr=0.0.0.0", "--rpc-interface-addr=0.0.0.0", "--gui-dir=/usr/local/mdl/src/gui/static"]