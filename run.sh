#!/usr/bin/env bash

set -x

DIR="$( cd "$( dirname "${BASH_SOURCE[0]}" )" && pwd )"
echo "MDLlife binary dir:" "$DIR"
pushd "$DIR" >/dev/null
<<<<<<< HEAD
go run cmd/mdl/mdl.go --gui-dir="${DIR}/src/gui/static/" $@
=======

COMMIT=$(git rev-parse HEAD)
BRANCH=$(git rev-parse --abbrev-ref HEAD)
GOLDFLAGS="-X main.Commit=${COMMIT} -X main.Branch=${BRANCH}"

go run -ldflags "${GOLDFLAGS}" cmd/skycoin/skycoin.go \
    -gui-dir="${DIR}/src/gui/static/" \
    -launch-browser=true \
    -enable-wallet-api=true \
    -rpc-interface=false \
    -log-level=debug \
    $@

>>>>>>> 452491da
popd >/dev/null<|MERGE_RESOLUTION|>--- conflicted
+++ resolved
@@ -5,15 +5,12 @@
 DIR="$( cd "$( dirname "${BASH_SOURCE[0]}" )" && pwd )"
 echo "MDLlife binary dir:" "$DIR"
 pushd "$DIR" >/dev/null
-<<<<<<< HEAD
-go run cmd/mdl/mdl.go --gui-dir="${DIR}/src/gui/static/" $@
-=======
 
 COMMIT=$(git rev-parse HEAD)
 BRANCH=$(git rev-parse --abbrev-ref HEAD)
 GOLDFLAGS="-X main.Commit=${COMMIT} -X main.Branch=${BRANCH}"
 
-go run -ldflags "${GOLDFLAGS}" cmd/skycoin/skycoin.go \
+go run -ldflags "${GOLDFLAGS}" cmd/mdl/mdl.go \
     -gui-dir="${DIR}/src/gui/static/" \
     -launch-browser=true \
     -enable-wallet-api=true \
@@ -21,5 +18,4 @@
     -log-level=debug \
     $@
 
->>>>>>> 452491da
 popd >/dev/null