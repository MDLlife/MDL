sudo: required
dist: trusty
language: go
go:
  - "1.9.x"
  - "1.10.x"

matrix:
  include:
    - os: linux
    - os: osx
      # Do not start osx build for PR
      if: type != pull_request
      osx_image: xcode8

before_install:
  - if [[ "$TRAVIS_OS_NAME" == "linux" ]]; then sudo add-apt-repository -y ppa:ubuntu-toolchain-r/test && sudo apt-get update -qq; fi
  - eval "CC=gcc-6 && CXX=g++-6"

env:
  global:
    - ELECTRON_CACHE: $HOME/.cache/electron
    - ELECTRON_BUILDER_CACHE: $HOME/.cache/electron-builder
    - BUILD_DIR: build
    - BUILDLIB_DIR: $BUILD_DIR/libskycoin
    - LIB_DIR: lib

cache:
  yarn: true
  directories:
  - electron/node_modules
  - electron/src/node_modules
  - $HOME/.cache/electron
  - $HOME/.cache/electron-builder
  - $HOME/.npm/_prebuilds
  - src/gui/static/node_modules

install:
  # Install gox
  - go get github.com/gz-c/gox
  # Install dependences for building wallet
  - if [[ "$TRAVIS_OS_NAME" == "linux" && "$TRAVIS_PULL_REQUEST" == false ]]; then sudo apt-get install --no-install-recommends -y icnsutils graphicsmagick xz-utils && nvm install 8; fi
  - go get -t ./...
  - make install-linters
  - if [[ "$TRAVIS_OS_NAME" == "linux" ]]; then sudo apt-get install -qq g++-6 && sudo update-alternatives --install /usr/bin/g++ g++ /usr/bin/g++-6 90; fi
  - if [[ "$TRAVIS_OS_NAME" == "osx" ]];   then brew install gcc6; fi
  - make install-deps-libc
  - make install-deps-ui

before_script:
  - if [[ "$TRAVIS_OS_NAME" == "osx" && "$TRAVIS_PULL_REQUEST" == false ]]; then ./ci-scripts/add-key.sh && npm install -g yarn ;fi

script:
  - make lint
  - make test-386
  - make test-amd64
  # Stable integration tests
  - make integration-test-stable
  # Disable wallet api test
  - make integration-test-disable-wallet-api
  # Disable seed api test
  - make integration-test-disable-seed-api
  # libskycoin tests
  - CC=gcc-6 make test-libc
  # TODO: test pyskycoin
<<<<<<< HEAD
  # - CC=gcc-6 make test-libpy
  # build wallets
=======
  # - make test-libpy
  # TODO: test ui
  # - make test-ui
  - make lint-ui
  # Build wallets
>>>>>>> 76a82204
  - if [[ "$TRAVIS_PULL_REQUEST" == false ]]; then ./ci-scripts/build-wallet.sh; fi
  # Check that the UI can build. this is done after the wallet build step, because make build-ui
  # will change the dist/ folder.
  # If make test-ui can verify that the wallet compiles, we can remove this step after we enable make test-ui
  - make build-ui

notifications:
  email:
    - travis@skycoin.net
  # https://github.com/kvld/travisci-telegram TravisCI Telegram Bot integration
  webhooks: https://fathomless-fjord-24024.herokuapp.com/notify

deploy:
  provider: s3
  access_key_id: $AWS_ACCESS_KEY_ID
  secret_access_key: $AWS_SECRET_ACCESS_KEY
  bucket: $AWS_BUCKET
  skip_cleanup: true
  local_dir: electron/release
  upload-dir: wallet
  acl: public_read
  region: $AWS_REGION
  on:
    repo: skycoin/skycoin
    branch: master<|MERGE_RESOLUTION|>--- conflicted
+++ resolved
@@ -63,16 +63,11 @@
   # libskycoin tests
   - CC=gcc-6 make test-libc
   # TODO: test pyskycoin
-<<<<<<< HEAD
   # - CC=gcc-6 make test-libpy
-  # build wallets
-=======
-  # - make test-libpy
   # TODO: test ui
   # - make test-ui
   - make lint-ui
   # Build wallets
->>>>>>> 76a82204
   - if [[ "$TRAVIS_PULL_REQUEST" == false ]]; then ./ci-scripts/build-wallet.sh; fi
   # Check that the UI can build. this is done after the wallet build step, because make build-ui
   # will change the dist/ folder.
