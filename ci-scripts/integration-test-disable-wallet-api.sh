#!/bin/bash
# Runs "disable-wallet-api"-mode tests against a mdl node configured with -enable-wallet-api=false
# "disable-wallet-api"-mode confirms that no wallet related apis work, that the main index.html page
# does not load, and that a new wallet file is not created.

# Set Script Name variable
SCRIPT=`basename ${BASH_SOURCE[0]}`

# Find unused port
PORT="1024"
while $(lsof -Pi :$PORT -sTCP:LISTEN -t >/dev/null) ; do
    PORT=$((PORT+1))
done

RPC_PORT="$PORT"
HOST="http://127.0.0.1:$PORT"
RPC_ADDR="http://127.0.0.1:$RPC_PORT"
MODE="disable-wallet-api"
<<<<<<< HEAD
BINARY="mdl-integration"
TEST=""
=======
BINARY="skycoin-integration"
>>>>>>> 5dcee17d
UPDATE=""
# run go test with -v flag
VERBOSE=""
# run go test with -run flag
RUN_TESTS=""
FAILFAST=""

COMMIT=$(git rev-parse HEAD)
BRANCH=$(git rev-parse --abbrev-ref HEAD)
GOLDFLAGS="-X main.Commit=${COMMIT} -X main.Branch=${BRANCH}"

usage () {
  echo "Usage: $SCRIPT"
  echo "Optional command line arguments"
  echo "-r <string>  -- Run test with -run flag"
  echo "-u <boolean> -- Update stable testdata"
  echo "-v <boolean> -- Run test with -v flag"
  echo "-f <boolean> -- Run test with -failfast flag"
  exit 1
}

while getopts "h?t:r:uvf" args; do
  case $args in
    h|\?)
        usage;
        exit;;
    r ) RUN_TESTS="-run ${OPTARG}";;
    u ) UPDATE="--update";;
    v ) VERBOSE="-v";;
    f ) FAILFAST="-failfast"
  esac
done

set -euxo pipefail

DATA_DIR=$(mktemp -d -t mdl-data-dir.XXXXXX)
WALLET_DIR="${DATA_DIR}/wallets"

if [[ ! "$DATA_DIR" ]]; then
  echo "Could not create temp dir"
  exit 1
fi

# Compile the mdl node
# We can't use "go run" because this creates two processes which doesn't allow us to kill it at the end
echo "compiling mdl"
go build -o "$BINARY" -ldflags "${GOLDFLAGS}" cmd/mdl/mdl.go

# Run mdl node with pinned blockchain database
echo "starting mdl node in background with http listener on $HOST"

./mdl-integration -disable-networking=true \
                      -web-interface-port=$PORT \
                      -download-peerlist=false \
                      -db-path=./src/api/integration/testdata/blockchain-180.db \
                      -db-read-only=true \
                      -rpc-interface=true \
                      -launch-browser=false \
                      -data-dir="$DATA_DIR" \
                      -wallet-dir="$WALLET_DIR" \
                      -enable-unversioned-api=true \
                      -enable-wallet-api=false &
MDL_PID=$!

echo "mdl node pid=$MDL_PID"

echo "sleeping for startup"
sleep 3
echo "done sleeping"

set +e

<<<<<<< HEAD
if [[ -z $TEST || $TEST = "gui" ]]; then

MDL_INTEGRATION_TESTS=1 MDL_INTEGRATION_TEST_MODE=$MODE MDL_NODE_HOST=$HOST WALLET_DIR=$WALLET_DIR \
    go test ./src/gui/integration/... $FAILFAST $UPDATE -timeout=30s $VERBOSE $RUN_TESTS

GUI_FAIL=$?

fi

if [[ -z $TEST  || $TEST = "cli" ]]; then

MDL_INTEGRATION_TESTS=1 MDL_INTEGRATION_TEST_MODE=$MODE RPC_ADDR=$RPC_ADDR \
    go test ./src/api/cli/integration/... $FAILFAST $UPDATE -timeout=30s $VERBOSE $RUN_TESTS

CLI_FAIL=$?

fi
=======
SKYCOIN_INTEGRATION_TESTS=1 SKYCOIN_INTEGRATION_TEST_MODE=$MODE SKYCOIN_NODE_HOST=$HOST WALLET_DIR=$WALLET_DIR \
    go test ./src/api/integration/... $FAILFAST $UPDATE -timeout=30s $VERBOSE $RUN_TESTS
>>>>>>> 5dcee17d

FAIL=$?

echo "shutting down mdl node"

# Shutdown mdl node
kill -s SIGINT $MDL_PID
wait $MDL_PID

rm "$BINARY"

exit $FAIL<|MERGE_RESOLUTION|>--- conflicted
+++ resolved
@@ -7,7 +7,8 @@
 SCRIPT=`basename ${BASH_SOURCE[0]}`
 
 # Find unused port
-PORT="1024"
+PORT="46421"
+RPC_PORT="46431"
 while $(lsof -Pi :$PORT -sTCP:LISTEN -t >/dev/null) ; do
     PORT=$((PORT+1))
 done
@@ -16,12 +17,8 @@
 HOST="http://127.0.0.1:$PORT"
 RPC_ADDR="http://127.0.0.1:$RPC_PORT"
 MODE="disable-wallet-api"
-<<<<<<< HEAD
 BINARY="mdl-integration"
 TEST=""
-=======
-BINARY="skycoin-integration"
->>>>>>> 5dcee17d
 UPDATE=""
 # run go test with -v flag
 VERBOSE=""
@@ -94,28 +91,8 @@
 
 set +e
 
-<<<<<<< HEAD
-if [[ -z $TEST || $TEST = "gui" ]]; then
-
 MDL_INTEGRATION_TESTS=1 MDL_INTEGRATION_TEST_MODE=$MODE MDL_NODE_HOST=$HOST WALLET_DIR=$WALLET_DIR \
-    go test ./src/gui/integration/... $FAILFAST $UPDATE -timeout=30s $VERBOSE $RUN_TESTS
-
-GUI_FAIL=$?
-
-fi
-
-if [[ -z $TEST  || $TEST = "cli" ]]; then
-
-MDL_INTEGRATION_TESTS=1 MDL_INTEGRATION_TEST_MODE=$MODE RPC_ADDR=$RPC_ADDR \
-    go test ./src/api/cli/integration/... $FAILFAST $UPDATE -timeout=30s $VERBOSE $RUN_TESTS
-
-CLI_FAIL=$?
-
-fi
-=======
-SKYCOIN_INTEGRATION_TESTS=1 SKYCOIN_INTEGRATION_TEST_MODE=$MODE SKYCOIN_NODE_HOST=$HOST WALLET_DIR=$WALLET_DIR \
     go test ./src/api/integration/... $FAILFAST $UPDATE -timeout=30s $VERBOSE $RUN_TESTS
->>>>>>> 5dcee17d
 
 FAIL=$?
 
