#!/bin/bash
# Runs "stable"-mode tests against a mdl node configured with a pinned database
# "stable" mode tests assume the blockchain data is static, in order to check API responses more precisely
# $TEST defines which test to run i.e, cli or api; If empty both are run

# Set Script Name variable
SCRIPT=`basename ${BASH_SOURCE[0]}`
<<<<<<< HEAD
PORT="8320"
RPC_PORT="8330"
IP_ADDR="127.0.0.1"
HOST="http://$IP_ADDR:$PORT"
RPC_ADDR="$IP_ADDR:$RPC_PORT"
=======

# Find unused port
PORT="1024"
while $(lsof -Pi :$PORT -sTCP:LISTEN -t >/dev/null) ; do
    PORT=$((PORT+1))
done

RPC_PORT="$PORT"
HOST="http://127.0.0.1:$PORT"
RPC_ADDR="http://127.0.0.1:$RPC_PORT"
>>>>>>> 5dcee17d
MODE="stable"
BINARY="$PWD/mdl-integration"
TEST=""
UPDATE=""
# run go test with -v flag
VERBOSE=""
# run go test with -run flag
RUN_TESTS=""
<<<<<<< HEAD
# run wallet tests
TEST_WALLET=""
=======
# run tests with csrf enabled
USE_CSRF=""
DISABLE_CSRF="-disable-csrf"
>>>>>>> 5dcee17d

COMMIT=$(git rev-parse HEAD)
BRANCH=$(git rev-parse --abbrev-ref HEAD)
GOLDFLAGS="-X main.Commit=${COMMIT} -X main.Branch=${BRANCH}"

usage () {
  echo "Usage: $SCRIPT"
  echo "Optional command line arguments"
  echo "-t <string>  -- Test to run, api or cli; empty runs both tests"
  echo "-r <string>  -- Run test with -run flag"
  echo "-u <boolean> -- Update stable testdata"
  echo "-v <boolean> -- Run test with -v flag"
<<<<<<< HEAD
  echo "-w <boolean> -- Run wallet tests"
=======
  echo "-c <boolean> -- Run tests with CSRF enabled"
>>>>>>> 5dcee17d
  exit 1
}

while getopts "h?t:r:uvc" args; do
  case $args in
    h|\?)
        usage;
        exit;;
    t ) TEST=${OPTARG};;
    r ) RUN_TESTS="-run ${OPTARG}";;
    u ) UPDATE="--update";;
    v ) VERBOSE="-v";;
<<<<<<< HEAD
    w ) TEST_WALLET="--test-wallet"
=======
    c ) USE_CSRF="1"; DISABLE_CSRF="";
>>>>>>> 5dcee17d
  esac
done

set -euxo pipefail

DATA_DIR=$(mktemp -d -t mdl-data-dir.XXXXXX)
WALLET_DIR="${DATA_DIR}/wallets"

if [[ ! "$DATA_DIR" ]]; then
  echo "Could not create temp dir"
  exit 1
fi

# Compile the mdl node
# We can't use "go run" because this creates two processes which doesn't allow us to kill it at the end
echo "compiling mdl"
go build -o "$BINARY" -ldflags "${GOLDFLAGS}" $PWD/cmd/mdl/mdl.go

# Run mdl node with pinned blockchain database
echo "starting mdl ($PWD/mdl-integration) node in background with http listener on $HOST"

$PWD/mdl-integration -disable-networking=true \
                      -web-interface-port=$PORT \
                      -download-peerlist=false \
<<<<<<< HEAD
                      -db-path=./src/gui/integration/test-fixtures/blockchain-development.db \
=======
                      -db-path=./src/api/integration/testdata/blockchain-180.db \
>>>>>>> 5dcee17d
                      -db-read-only=true \
                      -rpc-interface=true \
                      -launch-browser=false \
                      -data-dir="$DATA_DIR" \
                      -enable-wallet-api=true \
                      -wallet-dir="$WALLET_DIR" \
<<<<<<< HEAD
                      -enable-seed-api=true &
MDL_PID=$!
=======
                      $DISABLE_CSRF &
SKYCOIN_PID=$!
>>>>>>> 5dcee17d

echo "mdl node pid=$MDL_PID"

echo "sleeping for startup"
sleep 5
echo "done sleeping"

set +e

if [[ -z $TEST || $TEST = "api" ]]; then

<<<<<<< HEAD
MDL_INTEGRATION_TESTS=1 MDL_INTEGRATION_TEST_MODE=$MODE MDL_NODE_HOST=$HOST \
    go test ./src/gui/integration/... $UPDATE -timeout=3m $VERBOSE $RUN_TESTS  $TEST_WALLET
=======
SKYCOIN_INTEGRATION_TESTS=1 SKYCOIN_INTEGRATION_TEST_MODE=$MODE SKYCOIN_NODE_HOST=$HOST \
    go test ./src/api/integration/... $UPDATE -timeout=3m $VERBOSE $RUN_TESTS
>>>>>>> 5dcee17d

API_FAIL=$?

fi

if [[ -z $TEST  || $TEST = "cli" ]]; then

<<<<<<< HEAD
MDL_INTEGRATION_TESTS=1 MDL_INTEGRATION_TEST_MODE=$MODE RPC_ADDR=$RPC_ADDR \
    go test ./src/api/cli/integration/... $UPDATE -timeout=3m $VERBOSE $RUN_TESTS  $TEST_WALLET
=======
SKYCOIN_INTEGRATION_TESTS=1 SKYCOIN_INTEGRATION_TEST_MODE=$MODE RPC_ADDR=$RPC_ADDR USE_CSRF=$USE_CSRF \
    go test ./src/cli/integration/... $UPDATE -timeout=3m $VERBOSE $RUN_TESTS
>>>>>>> 5dcee17d

CLI_FAIL=$?

fi


echo "shutting down mdl node"

# Shutdown mdl node
kill -9 $MDL_PID
wait $MDL_PID

rm "$BINARY"


if [[ (-z $TEST || $TEST = "api") && $API_FAIL -ne 0 ]]; then
  exit $API_FAIL
elif [[ (-z $TEST || $TEST = "cli") && $CLI_FAIL -ne 0 ]]; then
  exit $CLI_FAIL
else
  exit 0
fi
# exit $FAIL<|MERGE_RESOLUTION|>--- conflicted
+++ resolved
@@ -1,17 +1,15 @@
 #!/bin/bash
-# Runs "stable"-mode tests against a mdl node configured with a pinned database
+# Runs "stable"-mode tests against a skycoin node configured with a pinned database
 # "stable" mode tests assume the blockchain data is static, in order to check API responses more precisely
 # $TEST defines which test to run i.e, cli or api; If empty both are run
 
 # Set Script Name variable
 SCRIPT=`basename ${BASH_SOURCE[0]}`
-<<<<<<< HEAD
 PORT="8320"
 RPC_PORT="8330"
 IP_ADDR="127.0.0.1"
 HOST="http://$IP_ADDR:$PORT"
 RPC_ADDR="$IP_ADDR:$RPC_PORT"
-=======
 
 # Find unused port
 PORT="1024"
@@ -22,7 +20,6 @@
 RPC_PORT="$PORT"
 HOST="http://127.0.0.1:$PORT"
 RPC_ADDR="http://127.0.0.1:$RPC_PORT"
->>>>>>> 5dcee17d
 MODE="stable"
 BINARY="$PWD/mdl-integration"
 TEST=""
@@ -31,14 +28,11 @@
 VERBOSE=""
 # run go test with -run flag
 RUN_TESTS=""
-<<<<<<< HEAD
 # run wallet tests
 TEST_WALLET=""
-=======
 # run tests with csrf enabled
 USE_CSRF=""
 DISABLE_CSRF="-disable-csrf"
->>>>>>> 5dcee17d
 
 COMMIT=$(git rev-parse HEAD)
 BRANCH=$(git rev-parse --abbrev-ref HEAD)
@@ -51,11 +45,7 @@
   echo "-r <string>  -- Run test with -run flag"
   echo "-u <boolean> -- Update stable testdata"
   echo "-v <boolean> -- Run test with -v flag"
-<<<<<<< HEAD
-  echo "-w <boolean> -- Run wallet tests"
-=======
   echo "-c <boolean> -- Run tests with CSRF enabled"
->>>>>>> 5dcee17d
   exit 1
 }
 
@@ -68,11 +58,7 @@
     r ) RUN_TESTS="-run ${OPTARG}";;
     u ) UPDATE="--update";;
     v ) VERBOSE="-v";;
-<<<<<<< HEAD
-    w ) TEST_WALLET="--test-wallet"
-=======
     c ) USE_CSRF="1"; DISABLE_CSRF="";
->>>>>>> 5dcee17d
   esac
 done
 
@@ -97,24 +83,15 @@
 $PWD/mdl-integration -disable-networking=true \
                       -web-interface-port=$PORT \
                       -download-peerlist=false \
-<<<<<<< HEAD
-                      -db-path=./src/gui/integration/test-fixtures/blockchain-development.db \
-=======
                       -db-path=./src/api/integration/testdata/blockchain-180.db \
->>>>>>> 5dcee17d
                       -db-read-only=true \
                       -rpc-interface=true \
                       -launch-browser=false \
                       -data-dir="$DATA_DIR" \
                       -enable-wallet-api=true \
                       -wallet-dir="$WALLET_DIR" \
-<<<<<<< HEAD
-                      -enable-seed-api=true &
+                      $DISABLE_CSRF &
 MDL_PID=$!
-=======
-                      $DISABLE_CSRF &
-SKYCOIN_PID=$!
->>>>>>> 5dcee17d
 
 echo "mdl node pid=$MDL_PID"
 
@@ -126,13 +103,8 @@
 
 if [[ -z $TEST || $TEST = "api" ]]; then
 
-<<<<<<< HEAD
 MDL_INTEGRATION_TESTS=1 MDL_INTEGRATION_TEST_MODE=$MODE MDL_NODE_HOST=$HOST \
-    go test ./src/gui/integration/... $UPDATE -timeout=3m $VERBOSE $RUN_TESTS  $TEST_WALLET
-=======
-SKYCOIN_INTEGRATION_TESTS=1 SKYCOIN_INTEGRATION_TEST_MODE=$MODE SKYCOIN_NODE_HOST=$HOST \
     go test ./src/api/integration/... $UPDATE -timeout=3m $VERBOSE $RUN_TESTS
->>>>>>> 5dcee17d
 
 API_FAIL=$?
 
@@ -140,13 +112,8 @@
 
 if [[ -z $TEST  || $TEST = "cli" ]]; then
 
-<<<<<<< HEAD
 MDL_INTEGRATION_TESTS=1 MDL_INTEGRATION_TEST_MODE=$MODE RPC_ADDR=$RPC_ADDR \
-    go test ./src/api/cli/integration/... $UPDATE -timeout=3m $VERBOSE $RUN_TESTS  $TEST_WALLET
-=======
-SKYCOIN_INTEGRATION_TESTS=1 SKYCOIN_INTEGRATION_TEST_MODE=$MODE RPC_ADDR=$RPC_ADDR USE_CSRF=$USE_CSRF \
     go test ./src/cli/integration/... $UPDATE -timeout=3m $VERBOSE $RUN_TESTS
->>>>>>> 5dcee17d
 
 CLI_FAIL=$?
 
