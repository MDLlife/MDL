--- conflicted
+++ resolved
@@ -7,15 +7,9 @@
 	"net/http"
 	"strconv"
 
-<<<<<<< HEAD
 	"github.com/MDLlife/MDL/src/cipher"
 	"github.com/MDLlife/MDL/src/coin"
 	"github.com/MDLlife/MDL/src/visor"
-=======
-	"github.com/skycoin/skycoin/src/cipher"
-	"github.com/skycoin/skycoin/src/coin"
-	"github.com/skycoin/skycoin/src/visor"
->>>>>>> 452491da
 
 	wh "github.com/MDLlife/MDL/src/util/http" //http,json helpers
 )
@@ -44,43 +38,6 @@
 	}
 }
 
-<<<<<<< HEAD
-// DEPRECATED: last txs can't recover from db when restart
-// , and it's not used actually
-func getLastTxs(gateway Gatewayer) http.HandlerFunc {
-	return func(w http.ResponseWriter, r *http.Request) {
-		if r.Method != http.MethodGet {
-			wh.Error405(w)
-			return
-		}
-		txs, err := gateway.GetLastTxs()
-		if err != nil {
-			logger.Error("gateway.GetLastTxs failed: %v", err)
-			wh.Error500(w)
-			return
-		}
-
-		resTxs := make([]visor.TransactionResult, len(txs))
-		for i, tx := range txs {
-			rbTx, err := visor.NewReadableTransaction(tx)
-			if err != nil {
-				logger.Error("%v", err)
-				wh.Error500(w)
-				return
-			}
-
-			resTxs[i] = visor.TransactionResult{
-				Transaction: *rbTx,
-				Status:      tx.Status,
-			}
-		}
-
-		wh.SendOr404(w, &resTxs)
-	}
-}
-
-=======
->>>>>>> 452491da
 func getTransactionByID(gate Gatewayer) http.HandlerFunc {
 	return func(w http.ResponseWriter, r *http.Request) {
 		if r.Method != http.MethodGet {
@@ -196,81 +153,6 @@
 	return addrs, nil
 }
 
-<<<<<<< HEAD
-// Returns transactions that match the filters.
-// Method: GET
-// URI: /transactions
-// Args:
-//     addrs: Comma seperated addresses [optional, returns all transactions if no address provided]
-//     confirmed: Whether the transactions should be confirmed [optional, must be 0 or 1; if not provided, returns all]
-func getTransactions(gateway Gatewayer) http.HandlerFunc {
-	return func(w http.ResponseWriter, r *http.Request) {
-		if r.Method != http.MethodGet {
-			wh.Error405(w)
-			return
-		}
-
-		// Gets 'addrs' parameter value
-		addrs, err := parseAddressesFromStr(r.FormValue("addrs"))
-		if err != nil {
-			wh.Error400(w, fmt.Sprintf("parse parameter: 'addrs' failed: %v", err))
-			return
-		}
-
-		// Initialize transaction filters
-		flts := []visor.TxFilter{visor.AddrsFilter(addrs)}
-
-		// Gets the 'confirmed' parameter value
-		confirmedStr := r.FormValue("confirmed")
-		if confirmedStr != "" {
-			confirmed, err := strconv.ParseBool(confirmedStr)
-			if err != nil {
-				wh.Error400(w, fmt.Sprintf("invalid 'confirmed' value: %v", err))
-				return
-			}
-
-			flts = append(flts, visor.ConfirmedTxFilter(confirmed))
-		}
-
-		// Gets transactions
-		txns, err := gateway.GetTransactions(flts...)
-		if err != nil {
-			logger.Error("get transactions failed: %v", err)
-			wh.Error500(w)
-			return
-		}
-
-		// Converts visor.Transaction to visor.TransactionResult
-		txRlts, err := visor.NewTransactionResults(txns)
-		if err != nil {
-			logger.Error("Converts []visor.Transaction to visor.TransactionResults failed: %v", err)
-			wh.Error500(w)
-			return
-		}
-
-		wh.SendOr404(w, txRlts.Txns)
-	}
-}
-
-// parseAddressesFromStr parses comma seperated addresses string into []cipher.Address
-func parseAddressesFromStr(s string) ([]cipher.Address, error) {
-	addrsStr := splitCommaString(s)
-
-	var addrs []cipher.Address
-	for _, s := range addrsStr {
-		a, err := cipher.DecodeBase58Address(s)
-		if err != nil {
-			return nil, err
-		}
-
-		addrs = append(addrs, a)
-	}
-
-	return addrs, nil
-}
-
-=======
->>>>>>> 452491da
 func injectTransaction(gateway Gatewayer) http.HandlerFunc {
 	return func(w http.ResponseWriter, r *http.Request) {
 		if r.Method != http.MethodPost {
@@ -302,11 +184,6 @@
 			return
 		}
 
-<<<<<<< HEAD
-		if err := gateway.InjectBroadcastTransaction(txn); err != nil {
-			logger.Error("%v", err)
-			wh.Error400(w, fmt.Sprintf("inject tx failed: %v", err))
-=======
 		// TODO -- move this to a more general verification layer, see https://github.com/skycoin/skycoin/issues/1342
 		// Check that the transaction does not send to an empty address,
 		// if this is happening, assume there is a bug in the code that generated the transaction
@@ -320,7 +197,6 @@
 		if err := gateway.InjectBroadcastTransaction(txn); err != nil {
 			logger.Error(err)
 			wh.Error503Msg(w, fmt.Sprintf("inject tx failed: %v", err))
->>>>>>> 452491da
 			return
 		}
 
@@ -336,11 +212,7 @@
 		}
 
 		rlt := gateway.ResendUnconfirmedTxns()
-<<<<<<< HEAD
-		wh.SendOr404(w, rlt)
-=======
 		wh.SendJSONOr500(logger, w, rlt)
->>>>>>> 452491da
 		return
 	}
 }
