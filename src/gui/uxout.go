--- conflicted
+++ resolved
@@ -8,17 +8,6 @@
 	"github.com/skycoin/skycoin/src/visor/historydb"
 )
 
-<<<<<<< HEAD
-// RegisterUxOutHandlers binds uxout entries.
-func RegisterUxOutHandlers(mux *http.ServeMux, gateway *daemon.Gateway) {
-	// get uxout by id.
-	mux.HandleFunc("/uxout", getUxOutByID(gateway))
-	// get all the address affected uxouts.
-	mux.HandleFunc("/address_uxouts", getAddrUxOuts(gateway))
-}
-
-=======
->>>>>>> 4920c906
 func getUxOutByID(gateway Gatewayer) http.HandlerFunc {
 	return func(w http.ResponseWriter, r *http.Request) {
 		if r.Method != http.MethodGet {
