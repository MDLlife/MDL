import { BrowserModule } from '@angular/platform-browser';
import { NgModule } from '@angular/core';
import { AppComponent } from './app.component';
import { HttpModule } from '@angular/http';
import { ApiService } from './services/api.service';
import { WalletService } from './services/wallet.service';
import { WalletsComponent } from './components/pages/wallets/wallets.component';
import { CreateWalletComponent } from './components/pages/wallets/create-wallet/create-wallet.component';
import { ReactiveFormsModule } from '@angular/forms';
import { SendSkycoinComponent } from './components/pages/send-skycoin/send-skycoin.component';
import { DateFromNowPipe } from './pipes/date-from-now.pipe';
import { RouterModule } from '@angular/router';
import { BlockchainService } from './services/blockchain.service';
import { DateTimePipe } from './pipes/date-time.pipe';
import { PendingTransactionsComponent } from './components/pages/settings/pending-transactions/pending-transactions.component';
import { OutputsComponent } from './components/pages/settings/outputs/outputs.component';
import { BlockchainComponent } from './components/pages/settings/blockchain/blockchain.component';
import { BackupComponent } from './components/pages/settings/backup/backup.component';
import { NetworkComponent } from './components/pages/settings/network/network.component';
import { NetworkService } from './services/network.service';
import { ChangeNameComponent } from './components/pages/wallets/change-name/change-name.component';
import { ButtonComponent } from './components/layout/button/button.component';
import { QrCodeComponent } from './components/layout/qr-code/qr-code.component';
import { BuyComponent } from './components/pages/buy/buy.component';
import { AddDepositAddressComponent } from './components/pages/buy/add-deposit-address/add-deposit-address.component';
import { PurchaseService } from './services/purchase.service';
import { TellerStatusPipe } from './pipes/teller-status.pipe';
import { HeaderComponent } from './components/layout/header/header.component';
import { TopBarComponent } from './components/layout/header/top-bar/top-bar.component';
<<<<<<< HEAD
import { FooterComponent } from './components/layout/footer/footer.component';
import { PriceService } from './price.service';
import { LoadWalletComponent } from './components/pages/wallets/load-wallet/load-wallet.component';
=======
import { PriceService } from './services/price.service';
>>>>>>> 5dcee17d
import { TransactionListComponent } from './components/pages/transaction-list/transaction-list.component';
import { TransactionDetailComponent } from './components/pages/transaction-list/transaction-detail/transaction-detail.component';
import { NavBarComponent } from './components/layout/header/nav-bar/nav-bar.component';
import { WalletDetailComponent } from './components/pages/wallets/wallet-detail/wallet-detail.component';
import { ModalComponent } from './components/layout/modal/modal.component';
import { PasswordDialogComponent } from './components/layout/password-dialog/password-dialog.component';
import { MatButtonModule } from '@angular/material/button';
import { MatCardModule } from '@angular/material/card';
import { MatDialogModule } from '@angular/material/dialog';
import { MatExpansionModule } from '@angular/material/expansion';
import { MatGridListModule } from '@angular/material/grid-list';
import { MatIconModule } from '@angular/material/icon';
import { MatInputModule } from '@angular/material/input';
import { MatListModule } from '@angular/material/list';
import { MatMenuModule } from '@angular/material/menu';
import { MatProgressBarModule } from '@angular/material/progress-bar';
import { MatProgressSpinnerModule } from '@angular/material/progress-spinner';
import { MatSelectModule } from '@angular/material/select';
import { MatSnackBarModule } from '@angular/material/snack-bar';
import { MatTabsModule } from '@angular/material/tabs';
import { MatToolbarModule } from '@angular/material/toolbar';
import { MatTooltipModule } from '@angular/material/tooltip';
import { MatCheckboxModule } from '@angular/material/checkbox';
import { MatSliderModule } from '@angular/material';
import { NoopAnimationsModule } from '@angular/platform-browser/animations';
import { HttpClientModule } from '@angular/common/http';
import { AppService } from './services/app.service';
import { WizardGuardService } from './services/wizard-guard.service';
import { OnboardingCreateWalletComponent } from './components/pages/onboarding/onboarding-create-wallet/onboarding-create-wallet.component';
import { OnboardingEncryptWalletComponent } from './components/pages/onboarding/onboarding-encrypt-wallet/onboarding-encrypt-wallet.component';
import { OnboardingSafeguardComponent } from './components/pages/onboarding/onboarding-create-wallet/onboarding-safeguard/onboarding-safeguard.component';
import { DoubleButtonComponent } from './components/layout/double-button/double-button.component';
import { SeedModalComponent } from './components/pages/settings/backup/seed-modal/seed-modal.component';
import { OnboardingComponent } from './components/pages/onboarding/onboarding.component';
import { DontsavepasswordDirective } from './directives/dontsavepassword.directive';
import { SendFormComponent } from './components/pages/send-skycoin/send-form/send-form.component';
import { SendVerifyComponent } from './components/pages/send-skycoin/send-preview/send-preview.component';
import { TransactionInfoComponent } from './components/pages/send-skycoin/send-preview/transaction-info/transaction-info.component';
import { SendFormAdvancedComponent } from './components/pages/send-skycoin/send-form-advanced/send-form-advanced.component';
import { TranslateLoader, TranslateModule } from '@ngx-translate/core';
import { AppTranslateLoader } from './app.translate-loader';
import { NavBarService } from './services/nav-bar.service';
import { LoadingContentComponent } from './components/layout/loading-content/loading-content.component';


const ROUTES = [
  {
    path: '',
    redirectTo: 'wallets',
    pathMatch: 'full',
  },
  {
    path: 'wallets',
    component: WalletsComponent,
    canActivate: [WizardGuardService],
  },
  {
    path: 'send',
    component: SendSkycoinComponent,
    canActivate: [WizardGuardService],
  },
  {
    path: 'transactions',
    component: TransactionListComponent,
    canActivate: [WizardGuardService],
  },
  {
    path: 'buy',
    component: BuyComponent,
    canActivate: [WizardGuardService],
  },
  {
    path: 'settings',
    children: [
      {
        path: 'backup',
        component: BackupComponent,
      },
      {
        path: 'blockchain',
        component: BlockchainComponent,
      },
      {
        path: 'network',
        component: NetworkComponent,
      },
      {
        path: 'outputs',
        component: OutputsComponent,
      },
      {
        path: 'pending-transactions',
        component: PendingTransactionsComponent,
      },
    ],
    canActivate: [WizardGuardService],
  },
  {
    path: 'wizard',
    component: OnboardingComponent,
  },
];

@NgModule({
  declarations: [
    AddDepositAddressComponent,
    AppComponent,
    BackupComponent,
    BlockchainComponent,
    BuyComponent,
    ButtonComponent,
    ChangeNameComponent,
    CreateWalletComponent,
    DateFromNowPipe,
    DateTimePipe,
    HeaderComponent,
    LoadWalletComponent,
    NetworkComponent,
    OutputsComponent,
    PendingTransactionsComponent,
    QrCodeComponent,
    SendSkycoinComponent,
    TellerStatusPipe,
    TopBarComponent,
    TransactionDetailComponent,
    TransactionListComponent,
    WalletsComponent,
    NavBarComponent,
    WalletDetailComponent,
    ModalComponent,
    OnboardingCreateWalletComponent,
    OnboardingEncryptWalletComponent,
    OnboardingSafeguardComponent,
    DoubleButtonComponent,
    PasswordDialogComponent,
    SeedModalComponent,
    OnboardingComponent,
    DontsavepasswordDirective,
    SendFormComponent,
    SendVerifyComponent,
    TransactionInfoComponent,
    SendFormAdvancedComponent,
    LoadingContentComponent,
  ],
  entryComponents: [
    AddDepositAddressComponent,
    CreateWalletComponent,
    ChangeNameComponent,
    LoadWalletComponent,
    QrCodeComponent,
    SendSkycoinComponent,
    TransactionDetailComponent,
    OnboardingSafeguardComponent,
    PasswordDialogComponent,
    SeedModalComponent,
  ],
  imports: [
    BrowserModule,
    HttpModule,
    HttpClientModule,
    MatButtonModule,
    MatCardModule,
    MatDialogModule,
    MatExpansionModule,
    MatGridListModule,
    MatIconModule,
    MatInputModule,
    MatListModule,
    MatMenuModule,
    MatProgressBarModule,
    MatProgressSpinnerModule,
    MatSelectModule,
    MatSnackBarModule,
    MatTabsModule,
    MatToolbarModule,
    MatTooltipModule,
    MatCheckboxModule,
    MatSliderModule,
    NoopAnimationsModule,
    ReactiveFormsModule,
    RouterModule.forRoot(ROUTES, { useHash: true }),
    TranslateModule.forRoot({
      loader: {
        provide: TranslateLoader,
        useClass: AppTranslateLoader,
      },
    }),
  ],
  providers: [
    ApiService,
    AppService,
    BlockchainService,
    NavBarService,
    NetworkService,
    PriceService,
    PurchaseService,
    WalletService,
    WizardGuardService,
  ],
  bootstrap: [AppComponent],
})
export class AppModule { }<|MERGE_RESOLUTION|>--- conflicted
+++ resolved
@@ -27,13 +27,7 @@
 import { TellerStatusPipe } from './pipes/teller-status.pipe';
 import { HeaderComponent } from './components/layout/header/header.component';
 import { TopBarComponent } from './components/layout/header/top-bar/top-bar.component';
-<<<<<<< HEAD
-import { FooterComponent } from './components/layout/footer/footer.component';
-import { PriceService } from './price.service';
-import { LoadWalletComponent } from './components/pages/wallets/load-wallet/load-wallet.component';
-=======
 import { PriceService } from './services/price.service';
->>>>>>> 5dcee17d
 import { TransactionListComponent } from './components/pages/transaction-list/transaction-list.component';
 import { TransactionDetailComponent } from './components/pages/transaction-list/transaction-detail/transaction-detail.component';
 import { NavBarComponent } from './components/layout/header/nav-bar/nav-bar.component';
@@ -150,7 +144,6 @@
     DateFromNowPipe,
     DateTimePipe,
     HeaderComponent,
-    LoadWalletComponent,
     NetworkComponent,
     OutputsComponent,
     PendingTransactionsComponent,
@@ -182,7 +175,6 @@
     AddDepositAddressComponent,
     CreateWalletComponent,
     ChangeNameComponent,
-    LoadWalletComponent,
     QrCodeComponent,
     SendSkycoinComponent,
     TransactionDetailComponent,
