--- conflicted
+++ resolved
@@ -56,17 +56,4 @@
       padding-top: 12px;
     }
   }
-<<<<<<< HEAD
-=======
-}
-
-.mat-toolbar {
-  background: $white;
-}
-.mat-primary {
-  background-color: $grapePurple;
-}
-.mat-button {
-  color: #fff;
->>>>>>> 64c5aef3
 }