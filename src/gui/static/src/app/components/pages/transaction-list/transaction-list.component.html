<app-header [headline]="'title.transactions' | translate"></app-header>
<div class="container">
  <app-loading-content
    [isLoading]="!transactions"
    noDataText="history.no-txs"
    *ngIf="!transactions || transactions.length === 0"
  ></app-loading-content>

  <div class="-paper" *ngIf="transactions && transactions.length > 0">
    <ng-container *ngFor="let transaction of transactions">
      <div class="-transaction" *ngIf="transaction.balance !== 0" (click)="showTransaction(transaction)">
        <div class="-icon" [ngClass]="{ '-incoming': transaction.balance > 0, '-pending': !transaction.confirmed }">
          <img src="/assets/img/send_2.svg">
        </div>
        <div class="-address">
<<<<<<< HEAD
          <h4 *ngIf="transaction.balance < 0 && transaction.confirmed">Sent MDL <span class="-timestamp">{{ transaction.timestamp * 1000 | date:'short' }}</span></h4>
          <h4 *ngIf="transaction.balance < 0 && !transaction.confirmed">Sending MDL <span class="-pending">Pending</span></h4>
          <h4 *ngIf="transaction.balance > 0 && transaction.confirmed">Received MDL <span class="-timestamp">{{ transaction.timestamp * 1000 | date:'short' }}</span></h4>
          <h4 *ngIf="transaction.balance > 0 && !transaction.confirmed">Sent MDL <span class="-pending">Pending</span></h4>
          <img src="../../../../assets/img/qr-code-black.png">
          <p>{{ transaction.addresses.join(', ') }}</p>
        </div>
        <div class="-balance">
          <h4>{{ transaction.balance }} MDL</h4>
          <p *ngIf="price">{{ transaction.balance * price | currency:'USD':'symbol':'1.2-2' }}</p>
=======
          <h4 *ngIf="transaction.balance < 0 && transaction.confirmed">
            {{ 'history.sent' | translate }} {{ 'common.coin-id' | translate }}
            <span class="-timestamp">{{ transaction.timestamp * 1000 | date:'short' }}</span>
          </h4>
          <h4 *ngIf="transaction.balance < 0 && !transaction.confirmed">
            {{ 'history.sending' | translate }} {{ 'common.coin-id' | translate }}
            <span class="-pending">{{ 'history.pending' | translate }}</span>
          </h4>
          <h4 *ngIf="transaction.balance > 0 && transaction.confirmed">
            {{ 'history.received' | translate }} {{ 'common.coin-id' | translate }}
            <span class="-timestamp">{{ transaction.timestamp * 1000 | date:'short' }}</span>
          </h4>
          <h4 *ngIf="transaction.balance > 0 && !transaction.confirmed">
            {{ 'history.receiving' | translate }} {{ 'common.coin-id' | translate }}
            <span class="-pending">{{ 'history.pending' | translate }}</span>
          </h4>
          <div class="-item" *ngFor="let address of transaction.addresses">
            <img src="../../../../assets/img/qr-code-black.png" (click)="showQrCode($event, address)" class="qr-code-button">
            <span>{{ address }}</span>
          </div>
        </div>
        <div class="-balance">
          <h4>{{ transaction.balance | number:'1.0-6' }} {{ 'common.coin-id' | translate }}</h4>
          <p *ngIf="price" [matTooltip]="'tx.current-rate' | translate">
            {{ transaction.balance * price | currency:'USD':'symbol':'1.2-2' }}<span>*</span>
          </p>
>>>>>>> 5dcee17d
        </div>
      </div>
    </ng-container>
  </div>
</div><|MERGE_RESOLUTION|>--- conflicted
+++ resolved
@@ -10,21 +10,9 @@
     <ng-container *ngFor="let transaction of transactions">
       <div class="-transaction" *ngIf="transaction.balance !== 0" (click)="showTransaction(transaction)">
         <div class="-icon" [ngClass]="{ '-incoming': transaction.balance > 0, '-pending': !transaction.confirmed }">
-          <img src="/assets/img/send_2.svg">
+          <img src="/assets/img/send-blue.png">
         </div>
         <div class="-address">
-<<<<<<< HEAD
-          <h4 *ngIf="transaction.balance < 0 && transaction.confirmed">Sent MDL <span class="-timestamp">{{ transaction.timestamp * 1000 | date:'short' }}</span></h4>
-          <h4 *ngIf="transaction.balance < 0 && !transaction.confirmed">Sending MDL <span class="-pending">Pending</span></h4>
-          <h4 *ngIf="transaction.balance > 0 && transaction.confirmed">Received MDL <span class="-timestamp">{{ transaction.timestamp * 1000 | date:'short' }}</span></h4>
-          <h4 *ngIf="transaction.balance > 0 && !transaction.confirmed">Sent MDL <span class="-pending">Pending</span></h4>
-          <img src="../../../../assets/img/qr-code-black.png">
-          <p>{{ transaction.addresses.join(', ') }}</p>
-        </div>
-        <div class="-balance">
-          <h4>{{ transaction.balance }} MDL</h4>
-          <p *ngIf="price">{{ transaction.balance * price | currency:'USD':'symbol':'1.2-2' }}</p>
-=======
           <h4 *ngIf="transaction.balance < 0 && transaction.confirmed">
             {{ 'history.sent' | translate }} {{ 'common.coin-id' | translate }}
             <span class="-timestamp">{{ transaction.timestamp * 1000 | date:'short' }}</span>
@@ -51,7 +39,6 @@
           <p *ngIf="price" [matTooltip]="'tx.current-rate' | translate">
             {{ transaction.balance * price | currency:'USD':'symbol':'1.2-2' }}<span>*</span>
           </p>
->>>>>>> 5dcee17d
         </div>
       </div>
     </ng-container>
