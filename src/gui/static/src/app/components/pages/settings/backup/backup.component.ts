import { Component, OnInit } from '@angular/core';
import { WalletService } from '../../../../services/wallet.service';
import { Wallet } from '../../../../app.datatypes';
<<<<<<< HEAD
=======
import { MatDialog, MatDialogConfig } from '@angular/material';
import { SeedModalComponent } from './seed-modal/seed-modal.component';
import { PasswordDialogComponent } from '../../../layout/password-dialog/password-dialog.component';
>>>>>>> 452491da

@Component({
  selector: 'app-backup',
  templateUrl: './backup.component.html',
  styleUrls: ['./backup.component.scss']
})
export class BackupComponent implements OnInit {

  folder: string;
  wallets: Wallet[] = [];

  constructor(
    public walletService: WalletService,
    private dialog: MatDialog,
  ) {}

  ngOnInit() {
    this.walletService.folder().subscribe(folder => this.folder = folder);
    this.walletService.all().subscribe(wallets => {
      this.wallets = wallets;
    });
  }

  get onlyEncrypted() {
    return this.wallets.filter(wallet => wallet.encrypted);
  }

<<<<<<< HEAD
  download(wallet: Wallet) {
    const blob: Blob = new Blob([JSON.stringify({ seed: wallet.seed })], { type: 'application/json'});
    const link = document.createElement('a');
    link.href = window.URL.createObjectURL(blob);
    link['download'] = wallet.filename + '.json';
    link.click();
=======
  showSeed(wallet: Wallet) {
    this.dialog.open(PasswordDialogComponent).componentInstance.passwordSubmit
      .subscribe(passwordDialog => {
        this.walletService.getWalletSeed(wallet, passwordDialog.password).subscribe(seed => {
          passwordDialog.close();
          const config = new MatDialogConfig();
          config.width = '566px';
          config.data = { seed };

          this.dialog.open(SeedModalComponent, config);
        }, err => passwordDialog.error(err));
      });
>>>>>>> 452491da
  }
}<|MERGE_RESOLUTION|>--- conflicted
+++ resolved
@@ -1,12 +1,9 @@
 import { Component, OnInit } from '@angular/core';
 import { WalletService } from '../../../../services/wallet.service';
 import { Wallet } from '../../../../app.datatypes';
-<<<<<<< HEAD
-=======
 import { MatDialog, MatDialogConfig } from '@angular/material';
 import { SeedModalComponent } from './seed-modal/seed-modal.component';
 import { PasswordDialogComponent } from '../../../layout/password-dialog/password-dialog.component';
->>>>>>> 452491da
 
 @Component({
   selector: 'app-backup',
@@ -34,14 +31,6 @@
     return this.wallets.filter(wallet => wallet.encrypted);
   }
 
-<<<<<<< HEAD
-  download(wallet: Wallet) {
-    const blob: Blob = new Blob([JSON.stringify({ seed: wallet.seed })], { type: 'application/json'});
-    const link = document.createElement('a');
-    link.href = window.URL.createObjectURL(blob);
-    link['download'] = wallet.filename + '.json';
-    link.click();
-=======
   showSeed(wallet: Wallet) {
     this.dialog.open(PasswordDialogComponent).componentInstance.passwordSubmit
       .subscribe(passwordDialog => {
@@ -54,6 +43,5 @@
           this.dialog.open(SeedModalComponent, config);
         }, err => passwordDialog.error(err));
       });
->>>>>>> 452491da
   }
 }