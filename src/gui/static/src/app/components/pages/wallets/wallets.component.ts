--- conflicted
+++ resolved
@@ -4,10 +4,6 @@
 import { CreateWalletComponent } from './create-wallet/create-wallet.component';
 import { Wallet } from '../../../app.datatypes';
 import { Subscription } from 'rxjs/Subscription';
-<<<<<<< HEAD
-import { LoadWalletComponent } from './load-wallet/load-wallet.component';
-=======
->>>>>>> 452491da
 
 @Component({
   selector: 'app-wallets',
@@ -30,31 +26,7 @@
     this.walletSubscription = this.walletService.all().subscribe(wallets => {
       this.coins = wallets.map(wallet => wallet.coins >= 0 ? wallet.coins : 0).reduce((a , b) => a + b, 0);
       this.hours = wallets.map(wallet => wallet.hours >= 0 ? wallet.hours : 0).reduce((a , b) => a + b, 0);
-<<<<<<< HEAD
-    })
-  }
-
-  ngOnDestroy() {
-    this.walletSubscription.unsubscribe();
-  }
-
-  addWallet() {
-    const config = new MatDialogConfig();
-    config.width = '566px';
-    this.dialog.open(CreateWalletComponent, config).afterClosed().subscribe();
-  }
-
-  loadWallet() {
-    const config = new MatDialogConfig();
-    config.width = '566px';
-    this.dialog.open(LoadWalletComponent, config).afterClosed().subscribe();
-  }
-
-  toggleWallet(wallet: Wallet) {
-    wallet.opened = !wallet.opened;
-=======
     });
->>>>>>> 452491da
   }
 
   ngOnDestroy() {
