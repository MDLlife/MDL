--- conflicted
+++ resolved
@@ -150,13 +150,8 @@
 }
 
 .copy-label {
-<<<<<<< HEAD
   color: #0072ff;
   display: inline-block;
-=======
-  color: $blue;
-  opacity: 0;
->>>>>>> 5dcee17d
   font-size: 12px;
   position: relative;
   padding-left: 10px;
