<<<<<<< HEAD
import { Component, OnInit } from '@angular/core';
import { FormControl, FormGroup, Validators } from '@angular/forms';
import { WalletService } from '../../../../services/wallet.service';
import { MatDialogRef } from '@angular/material/dialog';
=======
import { Component, Inject, OnInit, ViewChild } from '@angular/core';
import { FormControl, FormGroup, Validators } from '@angular/forms';
import { WalletService } from '../../../../services/wallet.service';
import { MatDialogRef } from '@angular/material/dialog';
import { ButtonComponent } from '../../../layout/button/button.component';
import { MAT_DIALOG_DATA } from '@angular/material';
>>>>>>> 452491da

@Component({
  selector: 'app-create-wallet',
  templateUrl: './create-wallet.component.html',
  styleUrls: ['./create-wallet.component.scss']
})
export class CreateWalletComponent implements OnInit {
  @ViewChild('createButton') createButton: ButtonComponent;
  @ViewChild('cancelButton') cancelButton: ButtonComponent;
  form: FormGroup;
  seed: string;
  scan: Number;
  encrypt = true;
  disableDismiss = false;

  constructor(
<<<<<<< HEAD
=======
    @Inject(MAT_DIALOG_DATA) public data,
>>>>>>> 452491da
    public dialogRef: MatDialogRef<CreateWalletComponent>,
    private walletService: WalletService,
  ) {}

  ngOnInit() {
    this.initForm();
  }

  closePopup() {
    this.dialogRef.close();
  }

  createWallet() {
    this.createButton.resetState();
    this.createButton.setLoading();
    this.cancelButton.setDisabled();
    this.disableDismiss = true;

    const password = this.encrypt ? this.form.value.password : null;
    this.walletService.create(this.form.value.label, this.form.value.seed, this.scan, password)
      .subscribe(() => this.dialogRef.close(), e => {
        this.createButton.setError(e);
        this.cancelButton.disabled = false;
        this.disableDismiss = false;
      });
  }

  generateSeed() {
    this.walletService.generateSeed().subscribe(seed => this.form.get('seed').setValue(seed));
  }

  setEncrypt(event) {
    this.encrypt = event.checked;
    this.form.updateValueAndValidity();
  }

  private initForm() {
<<<<<<< HEAD
    this.form = new FormGroup({});
    this.form.addControl('label', new FormControl('', [Validators.required]));
    this.form.addControl('seed', new FormControl('', [Validators.required]));
    this.form.addControl('confirm_seed', new FormControl('', [
      Validators.compose([Validators.required, this.validateAreEqual.bind(this)])
    ]));
=======
    this.form = new FormGroup({}, [this.validatePasswords.bind(this), this.validateSeeds.bind(this)]);
    this.form.addControl('label', new FormControl('', [Validators.required]));
    this.form.addControl('seed', new FormControl('', [Validators.required]));
    this.form.addControl('confirm_seed', new FormControl());
    this.form.addControl('password', new FormControl());
    this.form.addControl('confirm_password', new FormControl());
>>>>>>> 452491da

    if (this.data.create) {
      this.generateSeed();
    }

    this.scan = 100;
  }

<<<<<<< HEAD
  private validateAreEqual(fieldControl: FormControl){
    return fieldControl.value === this.form.get('seed').value ? null : { NotEqual: true };
=======
  private validateSeeds() {
    if (this.data.create && this.form && this.form.get('seed') && this.form.get('confirm_seed')) {
      if (this.form.get('seed').value !== this.form.get('confirm_seed').value) {
        return { NotEqual: true };
      }
    }

    return null;
  }

  private validatePasswords() {
    if (this.encrypt && this.form && this.form.get('password') && this.form.get('confirm_password')) {
      if (this.form.get('password').value) {
        if (this.form.get('password').value !== this.form.get('confirm_password').value) {
          return { NotEqual: true };
        }
      } else {
        return { Required: true };
      }
    }

    return null;
>>>>>>> 452491da
  }
}<|MERGE_RESOLUTION|>--- conflicted
+++ resolved
@@ -1,16 +1,9 @@
-<<<<<<< HEAD
-import { Component, OnInit } from '@angular/core';
-import { FormControl, FormGroup, Validators } from '@angular/forms';
-import { WalletService } from '../../../../services/wallet.service';
-import { MatDialogRef } from '@angular/material/dialog';
-=======
 import { Component, Inject, OnInit, ViewChild } from '@angular/core';
 import { FormControl, FormGroup, Validators } from '@angular/forms';
 import { WalletService } from '../../../../services/wallet.service';
 import { MatDialogRef } from '@angular/material/dialog';
 import { ButtonComponent } from '../../../layout/button/button.component';
 import { MAT_DIALOG_DATA } from '@angular/material';
->>>>>>> 452491da
 
 @Component({
   selector: 'app-create-wallet',
@@ -27,10 +20,7 @@
   disableDismiss = false;
 
   constructor(
-<<<<<<< HEAD
-=======
     @Inject(MAT_DIALOG_DATA) public data,
->>>>>>> 452491da
     public dialogRef: MatDialogRef<CreateWalletComponent>,
     private walletService: WalletService,
   ) {}
@@ -68,33 +58,18 @@
   }
 
   private initForm() {
-<<<<<<< HEAD
-    this.form = new FormGroup({});
-    this.form.addControl('label', new FormControl('', [Validators.required]));
-    this.form.addControl('seed', new FormControl('', [Validators.required]));
-    this.form.addControl('confirm_seed', new FormControl('', [
-      Validators.compose([Validators.required, this.validateAreEqual.bind(this)])
-    ]));
-=======
     this.form = new FormGroup({}, [this.validatePasswords.bind(this), this.validateSeeds.bind(this)]);
     this.form.addControl('label', new FormControl('', [Validators.required]));
     this.form.addControl('seed', new FormControl('', [Validators.required]));
     this.form.addControl('confirm_seed', new FormControl());
     this.form.addControl('password', new FormControl());
     this.form.addControl('confirm_password', new FormControl());
->>>>>>> 452491da
 
-    if (this.data.create) {
-      this.generateSeed();
-    }
+    this.generateSeed();
 
     this.scan = 100;
   }
 
-<<<<<<< HEAD
-  private validateAreEqual(fieldControl: FormControl){
-    return fieldControl.value === this.form.get('seed').value ? null : { NotEqual: true };
-=======
   private validateSeeds() {
     if (this.data.create && this.form && this.form.get('seed') && this.form.get('confirm_seed')) {
       if (this.form.get('seed').value !== this.form.get('confirm_seed').value) {
@@ -117,6 +92,5 @@
     }
 
     return null;
->>>>>>> 452491da
   }
 }