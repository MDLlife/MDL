--- conflicted
+++ resolved
@@ -4,11 +4,7 @@
     <div class="-headers">
       <div class="-width-250">Wallet</div>
       <div class="flex-fill">Encryption</div>
-<<<<<<< HEAD
-      <div class="-width-150">MDL TokenHours</div>
-=======
       <div class="-width-150">SKY Hours</div>
->>>>>>> 452491da
       <div class="-width-150">Balance</div>
     </div>
     <div class="-wallets">
@@ -16,13 +12,8 @@
         <div class="-wallet" (click)="toggleWallet(wallet)">
           <div class="-width-250 -label">{{ wallet.label }}</div>
           <div class="flex-fill -encryption">
-<<<<<<< HEAD
-            <img src="../../../../assets/img/lock.svg" *ngIf="!wallet.seed">
-            <img src="../../../../assets/img/unlock_gray.svg" *ngIf="wallet.seed">
-=======
             <img src="../../../../assets/img/lock-gold.png" *ngIf="wallet.encrypted">
             <img src="../../../../assets/img/unlock-grey.png" *ngIf="!wallet.encrypted">
->>>>>>> 452491da
           </div>
           <div class="-width-150 -hours">{{ (wallet.hours ? wallet.hours : 0) | number:'1.0-6' }}</div>
           <div class="-width-150 -coins">{{ (wallet.coins ? wallet.coins : 0) | number:'1.0-6' }}</div>
@@ -35,19 +26,11 @@
       </ng-container>
     </div>
     <div class="action-buttons">
-<<<<<<< HEAD
-      <button mat-button (click)="addWallet()">
-        <img src="../../../../assets/img/add_wallet.svg"> Add Wallet
-      </button>
-      <button mat-button (click)="loadWallet()">
-        <img src="../../../../assets/img/load_wallet.svg"> Load Wallet
-=======
       <button mat-button (click)="addWallet(true)">
         <img src="../../../../assets/img/plus-gold.png"> Add Wallet
       </button>
       <button mat-button (click)="addWallet(false)">
         <img src="../../../../assets/img/load-gold.png"> Load Wallet
->>>>>>> 452491da
       </button>
     </div>
   </div>
