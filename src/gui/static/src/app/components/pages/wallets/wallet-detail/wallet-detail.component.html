<div class="-row -actions">
  <div class="-button" (click)="newAddress()">
<<<<<<< HEAD
    <img src="../../../../../assets/img/plus_gray.svg">
    <span>New Address</span>
  </div>
  <div class="-button" (click)="toggleEmpty()">
    <ng-container *ngIf="!wallet.hideEmpty">
      <img src="../../../../../assets/img/minus_gray.svg">
      <span>Hide Empty</span>
    </ng-container>
    <ng-container *ngIf="wallet.hideEmpty">
      <img src="../../../../../assets/img/plus_gray.svg">
      <span>Show Empty</span>
    </ng-container>
=======
    <span class="-img -new-address">{{ 'wallet.new-address' | translate }}</span>
  </div>
  <div class="-button" (click)="toggleEmpty()">
    <span [ngClass]="{ '-img': true, '-show-empty': wallet.hideEmpty, '-hide-empty': !wallet.hideEmpty }">
      {{ 'wallet.' + (wallet.hideEmpty ? 'show' : 'hide') + '-empty' | translate }}
    </span>
>>>>>>> 5dcee17d
  </div>
  <div class="flex-fill"></div>
  <div class="-button" (click)="toggleEncryption()">
    <span [ngClass]="{ '-img': true, '-enable-encryption': !wallet.encrypted, '-disable-encryption': wallet.encrypted }">
      {{ 'wallet.' + (wallet.encrypted ? 'decrypt' : 'encrypt') | translate }}
    </span>
  </div>
  <div class="-button" (click)="editWallet()">
<<<<<<< HEAD
    <img src="../../../../../assets/img/edit.svg">
    <span>Edit Wallet</span>
=======
    <span class="-img -edit-wallet">{{ 'wallet.edit' | translate }}</span>
  </div>
</div>

<ng-container *ngFor="let address of (wallet ? wallet.addresses : []); let i = index">
  <div class="-row -detail" *ngIf="!wallet.hideEmpty || address.coins">
    <div class="-width-70 -grey">{{ i + 1 }}</div>
    <div class="-flex-fill -address -grey">
      <img src="../../../../../assets/img/qr-code-black.png" (click)="showQrCode($event, address.address)" class="qr-code-button">
      <span [ngClass]="{ copying: address.copying }" (click)="copyAddress($event, address)" (mouseleave)="address.copying = false">
        {{ address.address }}
        <span [attr.data-label]="'wallet.address.copied' | translate" class="copy-label">
          {{ 'wallet.address.copy' | translate }}
        </span>
      </span>
    </div>
    <div class="-width-150 -text-right">{{ (address.coins ? address.coins : 0) | number:'1.0-6' }}</div>
    <div class="-width-150 -text-right -grey">{{ (address.hours ? address.hours : 0) | number:'1.0-6' }}</div>
    <div class="-width-70 -options">
      <mat-icon [matMenuTriggerFor]="optionsMenu">more_vert</mat-icon>
      <mat-menu #optionsMenu="matMenu" [overlapTrigger]="false" class="compact">
        <button mat-menu-item (click)="copyAddress($event, address, 1000)">
          {{ 'wallet.address.' + (address.copying ? 'copied': 'copy-address') | translate }}
        </button>
        <button mat-menu-item routerLink="/settings/outputs" [queryParams]="{ addr: address.address }">
          {{ 'wallet.address.outputs' | translate }}
        </button>
      </mat-menu>
    </div>
>>>>>>> 5dcee17d
  </div>
</ng-container><|MERGE_RESOLUTION|>--- conflicted
+++ resolved
@@ -1,26 +1,11 @@
 <div class="-row -actions">
   <div class="-button" (click)="newAddress()">
-<<<<<<< HEAD
-    <img src="../../../../../assets/img/plus_gray.svg">
-    <span>New Address</span>
-  </div>
-  <div class="-button" (click)="toggleEmpty()">
-    <ng-container *ngIf="!wallet.hideEmpty">
-      <img src="../../../../../assets/img/minus_gray.svg">
-      <span>Hide Empty</span>
-    </ng-container>
-    <ng-container *ngIf="wallet.hideEmpty">
-      <img src="../../../../../assets/img/plus_gray.svg">
-      <span>Show Empty</span>
-    </ng-container>
-=======
     <span class="-img -new-address">{{ 'wallet.new-address' | translate }}</span>
   </div>
   <div class="-button" (click)="toggleEmpty()">
     <span [ngClass]="{ '-img': true, '-show-empty': wallet.hideEmpty, '-hide-empty': !wallet.hideEmpty }">
       {{ 'wallet.' + (wallet.hideEmpty ? 'show' : 'hide') + '-empty' | translate }}
     </span>
->>>>>>> 5dcee17d
   </div>
   <div class="flex-fill"></div>
   <div class="-button" (click)="toggleEncryption()">
@@ -29,10 +14,6 @@
     </span>
   </div>
   <div class="-button" (click)="editWallet()">
-<<<<<<< HEAD
-    <img src="../../../../../assets/img/edit.svg">
-    <span>Edit Wallet</span>
-=======
     <span class="-img -edit-wallet">{{ 'wallet.edit' | translate }}</span>
   </div>
 </div>
@@ -62,6 +43,5 @@
         </button>
       </mat-menu>
     </div>
->>>>>>> 5dcee17d
   </div>
 </ng-container>