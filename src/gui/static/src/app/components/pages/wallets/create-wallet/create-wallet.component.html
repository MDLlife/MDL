<<<<<<< HEAD
<app-modal title="Create Wallet" [dialog]="dialogRef">
=======
<app-modal [title]="data.create ? 'Create Wallet' : 'Load Wallet'" [dialog]="dialogRef" [disableDismiss]="disableDismiss">
>>>>>>> 452491da
  <div [formGroup]="form">
    <div class="form-field">
      <label for="label">Name</label>
      <input formControlName="label" id="label">
    </div>
    <div class="form-field">
      <label for="seed">Seed</label>
      <textarea formControlName="seed" id="seed" row="2"></textarea>
<<<<<<< HEAD
    </div>
    <div class="form-field">
      <label for="confirm_seed">Confirm seed</label>
      <textarea formControlName="confirm_seed" id="confirm_seed" row="2"></textarea>
    </div>
  </div>
  <div class="-buttons">
    <app-button (action)="closePopup()">
      Cancel
    </app-button>
    <app-button (action)="createWallet()" class="primary" [disabled]="!form.valid">
      Create
=======
      <p class="-warning">
        Remember this seed! Keep it in a safe place.
        If you forget your seed, you will not be able to recover your wallet!
      </p>
    </div>
    <div class="form-field" [ngClass]="{ '-disabled': !data.create }">
      <label for="confirm_seed">Confirm seed</label>
      <textarea formControlName="confirm_seed" id="confirm_seed" row="2"></textarea>
    </div>
    <div>
      <mat-checkbox class="-check" (change)="setEncrypt($event)" type="checkbox" id="encrypt" [checked]="true">
        <img src="../../../../../assets/img/lock-gold.png">Encrypt Wallet
      </mat-checkbox>
    </div>
    <div class="row -passwords">
      <div class="col-md-12">
        <p class="-info">
          We suggest that you encrypt each one of your wallets with a password.
          If you forget your password, you can reset it with your seed.
          Make sure you have your seed saved somewhere safe before encrypting your wallet.
        </p>
      </div>
      <div class="col-md-6" [ngClass]="{ '-hidden': !encrypt }">
        <div class="form-field">
          <label for="password">Password</label>
          <input formControlName="password" id="password" type="password" appDontSavePassword>
        </div>
      </div>
      <div class="col-md-6" [ngClass]="{ '-hidden': !encrypt }">
        <div class="form-field">
          <label for="confirm_password">Confirm password</label>
          <input formControlName="confirm_password" id="confirm_password" type="password" appDontSavePassword>
        </div>
      </div>
    </div>
  </div>
  <div class="-buttons">
    <app-button (action)="closePopup()" #cancelButton>
      Cancel
    </app-button>
    <app-button (action)="createWallet()" class="primary" [disabled]="!form.valid" #createButton>
      {{ data.create ? 'Create' : 'Load' }}
>>>>>>> 452491da
    </app-button>
  </div>
</app-modal><|MERGE_RESOLUTION|>--- conflicted
+++ resolved
@@ -1,8 +1,4 @@
-<<<<<<< HEAD
-<app-modal title="Create Wallet" [dialog]="dialogRef">
-=======
 <app-modal [title]="data.create ? 'Create Wallet' : 'Load Wallet'" [dialog]="dialogRef" [disableDismiss]="disableDismiss">
->>>>>>> 452491da
   <div [formGroup]="form">
     <div class="form-field">
       <label for="label">Name</label>
@@ -11,20 +7,6 @@
     <div class="form-field">
       <label for="seed">Seed</label>
       <textarea formControlName="seed" id="seed" row="2"></textarea>
-<<<<<<< HEAD
-    </div>
-    <div class="form-field">
-      <label for="confirm_seed">Confirm seed</label>
-      <textarea formControlName="confirm_seed" id="confirm_seed" row="2"></textarea>
-    </div>
-  </div>
-  <div class="-buttons">
-    <app-button (action)="closePopup()">
-      Cancel
-    </app-button>
-    <app-button (action)="createWallet()" class="primary" [disabled]="!form.valid">
-      Create
-=======
       <p class="-warning">
         Remember this seed! Keep it in a safe place.
         If you forget your seed, you will not be able to recover your wallet!
@@ -67,7 +49,6 @@
     </app-button>
     <app-button (action)="createWallet()" class="primary" [disabled]="!form.valid" #createButton>
       {{ data.create ? 'Create' : 'Load' }}
->>>>>>> 452491da
     </app-button>
   </div>
 </app-modal>