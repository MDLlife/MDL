--- conflicted
+++ resolved
@@ -51,14 +51,10 @@
         this.button.setSuccess();
         this.order.status = response.status;
       },
-<<<<<<< HEAD
       error => {
         this.button.setError(error);
         this.order = null;
       }
-=======
-      error => this.button.setError(error),
->>>>>>> 5dcee17d
     );
   }
 
@@ -74,27 +70,12 @@
       coin_type: ['', Validators.required],
     });
 
-<<<<<<< HEAD
-    this.form.controls.wallet.valueChanges.subscribe(filename => {
-      if (this.form.value.coin_type === '') return;
-      const wallet = this.wallets.find(wallet => wallet.filename === filename);
-=======
     this.subscription = this.form.get('wallet').valueChanges.subscribe(filename => {
       const wallet = this.wallets.find(wlt => wlt.filename === filename);
->>>>>>> 5dcee17d
       console.log('changing wallet value', filename);
       this.purchaseService.generate(wallet, this.form.value.coin_type).subscribe(
         order => this.saveData(order),
-<<<<<<< HEAD
-        err => {
-          this.snackBar.open(err._body);
-          setTimeout(() => {
-            this.snackBar.dismiss();
-          }, 5000)
-        }
-=======
         error => this.snackBar.open(error.toString()),
->>>>>>> 5dcee17d
       );
     });
 
