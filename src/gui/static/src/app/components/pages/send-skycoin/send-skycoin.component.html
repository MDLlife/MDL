<app-header [headline]="'title.wallets' | translate"></app-header>
<div class="container">
<<<<<<< HEAD
  <div [formGroup]="form" class="-paper">
    <div class="form-field">
      <label for="wallet">Send from</label>
      <select formControlName="wallet" id="wallet">
        <option *ngFor="let wallet of walletService.all() | async" [disabled]="wallet.balance <= 0" [ngValue]="wallet">
          {{ wallet.label }} - {{ wallet.coins | number:'1.0-6' }} MDL
        </option>
      </select>
    </div>
    <div class="form-field">
      <label for="address">Send to</label>
      <input formControlName="address" id="address">
    </div>
    <div class="form-field">
      <label for="amount">Amount</label>
      <input formControlName="amount" id="amount">
    </div>
    <div class="form-field">
      <label for="notes">Notes</label>
      <textarea formControlName="notes" id="notes" row="2"></textarea>
    </div>
    <app-button #button (action)="send()" class="primary" [disabled]="!form.valid">
      Send
    </app-button>
=======
  <div class="-paper">
    <app-send-form
      *ngIf="showForm && activeForm === activeForms.LeftButton"
      [formData]="formData"
      (onFormSubmitted)="onFormSubmitted($event)"
    ></app-send-form>
    <app-send-form-advanced
      *ngIf="showForm && activeForm === activeForms.RightButton"
      [formData]="formData"
      (onFormSubmitted)="onFormSubmitted($event)"
    ></app-send-form-advanced>
    <app-send-preview
      *ngIf="!showForm"
      [transaction]="transaction"
      (onBack)="onBack($event)"
    ></app-send-preview>
>>>>>>> 5dcee17d
  </div>
</div><|MERGE_RESOLUTION|>--- conflicted
+++ resolved
@@ -1,31 +1,5 @@
 <app-header [headline]="'title.wallets' | translate"></app-header>
 <div class="container">
-<<<<<<< HEAD
-  <div [formGroup]="form" class="-paper">
-    <div class="form-field">
-      <label for="wallet">Send from</label>
-      <select formControlName="wallet" id="wallet">
-        <option *ngFor="let wallet of walletService.all() | async" [disabled]="wallet.balance <= 0" [ngValue]="wallet">
-          {{ wallet.label }} - {{ wallet.coins | number:'1.0-6' }} MDL
-        </option>
-      </select>
-    </div>
-    <div class="form-field">
-      <label for="address">Send to</label>
-      <input formControlName="address" id="address">
-    </div>
-    <div class="form-field">
-      <label for="amount">Amount</label>
-      <input formControlName="amount" id="amount">
-    </div>
-    <div class="form-field">
-      <label for="notes">Notes</label>
-      <textarea formControlName="notes" id="notes" row="2"></textarea>
-    </div>
-    <app-button #button (action)="send()" class="primary" [disabled]="!form.valid">
-      Send
-    </app-button>
-=======
   <div class="-paper">
     <app-send-form
       *ngIf="showForm && activeForm === activeForms.LeftButton"
@@ -42,6 +16,5 @@
       [transaction]="transaction"
       (onBack)="onBack($event)"
     ></app-send-preview>
->>>>>>> 5dcee17d
   </div>
 </div>