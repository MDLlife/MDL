<app-modal class="-title" [headline]="'wizard.confirm.title' | translate" [dialog]="dialogRef">
  <div>
<<<<<<< HEAD
    <span class="-safe-description">
     We want to make sure that you wrote down your seed and stored it in a safe place. If you forget your seed, you WILL NOT be able to recover your MDL wallet!
    </span>
=======
    <span class="-safe-description">{{ 'wizard.confirm.desc' | translate }}</span>
>>>>>>> 5dcee17d
    <div class="-check-container">
      <mat-checkbox class="-safe-check-text -check" [checked]="acceptSafe" (change)="setAccept($event)"
                   type="checkbox" id="terms">{{ 'wizard.confirm.checkbox' | translate }}
      </mat-checkbox>
    </div>
  </div>
  <div class="-text-center">
    <app-button class="primary -no-bottom-margin" (action)="closePopup()" [disabled]="!acceptSafe">
      {{ 'wizard.confirm.button' | translate }}
    </app-button>
  </div>
</app-modal><|MERGE_RESOLUTION|>--- conflicted
+++ resolved
@@ -1,12 +1,6 @@
 <app-modal class="-title" [headline]="'wizard.confirm.title' | translate" [dialog]="dialogRef">
   <div>
-<<<<<<< HEAD
-    <span class="-safe-description">
-     We want to make sure that you wrote down your seed and stored it in a safe place. If you forget your seed, you WILL NOT be able to recover your MDL wallet!
-    </span>
-=======
     <span class="-safe-description">{{ 'wizard.confirm.desc' | translate }}</span>
->>>>>>> 5dcee17d
     <div class="-check-container">
       <mat-checkbox class="-safe-check-text -check" [checked]="acceptSafe" (change)="setAccept($event)"
                    type="checkbox" id="terms">{{ 'wizard.confirm.checkbox' | translate }}
