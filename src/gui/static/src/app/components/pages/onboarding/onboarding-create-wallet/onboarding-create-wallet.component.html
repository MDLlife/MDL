--- conflicted
+++ resolved
@@ -5,14 +5,7 @@
         <span>{{ 'wallet.new.create-title' | translate }}</span>
       </div>
       <div class="-description">
-<<<<<<< HEAD
-        <p>
-          If you don't have a MDL wallet, use the generated seed to create a new one.
-          If you already have a wallet, toggle over to "Load Wallet" and enter your seed.
-        </p>
-=======
         <p>{{ 'wizard.wallet-desc' | translate }}</p>
->>>>>>> 5dcee17d
       </div>
     </div>
   </div>
