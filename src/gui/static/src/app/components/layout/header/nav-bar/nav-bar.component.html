<div class="container">
  <div class="-buttons">
    <div class="-button -low-opacity" routerLink="/wallets" routerLinkActive="no-opacity">
<<<<<<< HEAD
      <img src="../../../../../assets/img/wallet_1.svg">
      <span>Wallets</span>
    </div>
    <div class="-button -low-opacity" routerLink="/send" routerLinkActive="no-opacity">
      <img src="../../../../../assets/img/send_1.svg">
      <span>Send</span>
    </div>
    <div class="-button -low-opacity" routerLink="/transactions" routerLinkActive="no-opacity">
      <img src="../../../../../assets/img/history_1.svg">
      <span>History</span>
    </div>
    <div class="flex-fill"></div>
    <div class="-button -low-opacity" *ngIf="otcEnabled" routerLink="/buy" routerLinkActive="no-opacity">
      <img src="../../../../../assets/img/get_mdl_1.svg">
      <span>Get MDL</span>
=======
      <img src="../../../../../assets/img/wallet-black.png">
      <span>{{ 'title.wallets' | translate }}</span>
    </div>
    <div class="-button -low-opacity" routerLink="/send" routerLinkActive="no-opacity">
      <img src="../../../../../assets/img/send-black.png">
      <span>{{ 'title.send' | translate }}</span>
    </div>
    <div class="-button -low-opacity" routerLink="/transactions" routerLinkActive="no-opacity">
      <img src="../../../../../assets/img/transactions-black.png">
      <span>{{ 'title.history' | translate }}</span>
    </div>
    <div class="flex-fill"></div>
    <div class="-button" *ngIf="otcEnabled">
      <img src="../../../../../assets/img/money-gold.png">
      <span class="secondary-color">{{ 'title.buy-coin' | translate }}</span>
>>>>>>> 5dcee17d
    </div>
    <app-double-button
      *ngIf="navbarService.switchVisible"
      class="-switch"
      [leftButtonText]="navbarService.leftText | translate"
      [rightButtonText]="navbarService.rightText | translate"
      [activeButton]="navbarService.activeComponent | async"
      className="light"
      (onStateChange)="changeActiveComponent($event)"
    ></app-double-button>
  </div>
</div><|MERGE_RESOLUTION|>--- conflicted
+++ resolved
@@ -1,23 +1,6 @@
 <div class="container">
   <div class="-buttons">
     <div class="-button -low-opacity" routerLink="/wallets" routerLinkActive="no-opacity">
-<<<<<<< HEAD
-      <img src="../../../../../assets/img/wallet_1.svg">
-      <span>Wallets</span>
-    </div>
-    <div class="-button -low-opacity" routerLink="/send" routerLinkActive="no-opacity">
-      <img src="../../../../../assets/img/send_1.svg">
-      <span>Send</span>
-    </div>
-    <div class="-button -low-opacity" routerLink="/transactions" routerLinkActive="no-opacity">
-      <img src="../../../../../assets/img/history_1.svg">
-      <span>History</span>
-    </div>
-    <div class="flex-fill"></div>
-    <div class="-button -low-opacity" *ngIf="otcEnabled" routerLink="/buy" routerLinkActive="no-opacity">
-      <img src="../../../../../assets/img/get_mdl_1.svg">
-      <span>Get MDL</span>
-=======
       <img src="../../../../../assets/img/wallet-black.png">
       <span>{{ 'title.wallets' | translate }}</span>
     </div>
@@ -27,13 +10,12 @@
     </div>
     <div class="-button -low-opacity" routerLink="/transactions" routerLinkActive="no-opacity">
       <img src="../../../../../assets/img/transactions-black.png">
-      <span>{{ 'title.history' | translate }}</span>
+      <span>History</span>
     </div>
     <div class="flex-fill"></div>
     <div class="-button" *ngIf="otcEnabled">
       <img src="../../../../../assets/img/money-gold.png">
       <span class="secondary-color">{{ 'title.buy-coin' | translate }}</span>
->>>>>>> 5dcee17d
     </div>
     <app-double-button
       *ngIf="navbarService.switchVisible"
