import { Component, Input, OnDestroy, OnInit } from '@angular/core';
import { PriceService } from '../../../services/price.service';
import { Subscription } from 'rxjs/Subscription';
import { WalletService } from '../../../services/wallet.service';
import { BlockchainService } from '../../../services/blockchain.service';
import { Observable } from 'rxjs/Observable';
import { ApiService } from '../../../services/api.service';
import { Http } from '@angular/http';
import { AppService } from '../../../services/app.service';
<<<<<<< HEAD
=======
import 'rxjs/add/operator/skip';
import 'rxjs/add/operator/take';
import { shouldUpgradeVersion } from '../../../utils/semver';
import { TranslateService } from '@ngx-translate/core';
>>>>>>> 5dcee17d

@Component({
  selector: 'app-header',
  templateUrl: './header.component.html',
  styleUrls: ['./header.component.scss'],
})
export class HeaderComponent implements OnInit, OnDestroy {
  @Input() headline: string;

  addresses = [];
  current: number;
  highest: number;
  percentage: number;
  querying = true;
  version: string;
  releaseVersion: string;
  updateAvailable: boolean;
  hasPendingTxs: boolean;
  price: number;

<<<<<<< HEAD
  private price: number;
  private priceSubscription: Subscription;
  private walletSubscription: Subscription;

  get balance() {
    if (this.price === null) { return 'loading..'; }
    const balance = Math.round(this.coins * this.price * 100) / 100;
    return '$' + balance.toFixed(2) + ' (1 MDL = $' + (Math.round(this.price * 100) / 100) + 'USD)';
  }
=======
  private subscription: Subscription;
  private fetchVersionError: string;
>>>>>>> 5dcee17d

  get loading() {
    return !this.current || !this.highest || this.current !== this.highest;
  }

  get coins() {
    return this.addresses.map(addr => addr.coins >= 0 ? addr.coins : 0).reduce((a, b) => a + b, 0);
  }

  get hours() {
    return this.addresses.map(addr => addr.hours >= 0 ? addr.hours : 0).reduce((a, b) => a + b, 0);
  }

  constructor(
    public appService: AppService,
    private apiService: ApiService,
    private blockchainService: BlockchainService,
    private priceService: PriceService,
    private walletService: WalletService,
    private http: Http,
    private translateService: TranslateService,
  ) {
    this.translateService.get('errors.fetch-version').subscribe(msg => {
      this.fetchVersionError = msg;
    });
  }

  ngOnInit() {
    this.subscription = this.blockchainService.progress
      .filter(response => !!response)
      .subscribe(response => {
        this.querying = false;
        this.highest = response.highest;
        this.current = response.current;
        this.percentage = this.current && this.highest ? (this.current / this.highest) : 0;
      });

    this.setVersion();

    this.subscription.add(this.priceService.price.subscribe(price => this.price = price));

    this.subscription.add(this.walletService.allAddresses().subscribe(addresses => {
      this.addresses = addresses.reduce((array, item) => {
        if (!array.find(addr => addr.address === item.address)) {
          array.push(item);
        }

        return array;
      }, []);
    }));

    this.subscription.add(this.walletService.pendingTransactions().subscribe(txs => {
      this.hasPendingTxs = txs.length > 0;
    }));
  }

  ngOnDestroy() {
    this.subscription.unsubscribe();
  }

  setVersion() {
    // Set build version
    setTimeout(() => {
      this.apiService.getVersion().first()
        .subscribe(output =>  {
          this.version = output.version;
          this.retrieveReleaseVersion();
        });
    }, 1000);
  }

  private retrieveReleaseVersion() {
    this.http.get('https://api.github.com/repos/mdllife/mdl/tags')
      .map((res: any) => res.json())
      .catch((error: any) => Observable.throw(error || this.fetchVersionError))
      .subscribe(response =>  {
        this.releaseVersion = response.find(element => element['name'].indexOf('rc') === -1)['name'].substr(1);
        this.updateAvailable = shouldUpgradeVersion(this.version, this.releaseVersion);
      });
  }
}<|MERGE_RESOLUTION|>--- conflicted
+++ resolved
@@ -7,13 +7,10 @@
 import { ApiService } from '../../../services/api.service';
 import { Http } from '@angular/http';
 import { AppService } from '../../../services/app.service';
-<<<<<<< HEAD
-=======
 import 'rxjs/add/operator/skip';
 import 'rxjs/add/operator/take';
 import { shouldUpgradeVersion } from '../../../utils/semver';
 import { TranslateService } from '@ngx-translate/core';
->>>>>>> 5dcee17d
 
 @Component({
   selector: 'app-header',
@@ -34,7 +31,6 @@
   hasPendingTxs: boolean;
   price: number;
 
-<<<<<<< HEAD
   private price: number;
   private priceSubscription: Subscription;
   private walletSubscription: Subscription;
@@ -44,10 +40,6 @@
     const balance = Math.round(this.coins * this.price * 100) / 100;
     return '$' + balance.toFixed(2) + ' (1 MDL = $' + (Math.round(this.price * 100) / 100) + 'USD)';
   }
-=======
-  private subscription: Subscription;
-  private fetchVersionError: string;
->>>>>>> 5dcee17d
 
   get loading() {
     return !this.current || !this.highest || this.current !== this.highest;
