<div class="-container">
  <div class="large-header">
    <app-top-bar [headline]="headline"></app-top-bar>
    <div class="balance-container">
      <div class="balance">
        <p *ngIf="highest && loading" class="coins"><span>{{ percentage | percent:'1.2-2' }}</span></p>
<<<<<<< HEAD
        <p *ngIf="!loading" class="coins"><span>{{ coins | number:'1.0-6' }}</span> MDL</p>
        <p *ngIf="!loading" class="dollars">{{ balance }}</p>
      </div>
    </div>
    <div class="hour-balance">
      <p *ngIf="loading">Syncing blocks {{ current && highest ?  '(' + current + '/'  + highest + ')' : '..' }}</p>
      <p *ngIf="!loading">{{ hours }} MDL TokenHours</p>
=======
        <p *ngIf="!loading" class="coins"><span>{{ coins | number:'1.0-6' }}</span> {{ 'common.coin-id' | translate }}</p>
        <p *ngIf="!highest && loading" class="coins"><span>&nbsp;</span></p>
        <p class="dollars">
          <span *ngIf="price">
            <span *ngIf="!loading">{{ (coins * price) | currency:'USD':'symbol':'1.2-2' }}</span>
            <span *ngIf="loading">-</span>
            ({{ price | currency:'USD':'symbol':'1.2-2' }})
          </span>
          <span *ngIf="!price">{{ 'common.loading' | translate }}</span>
        </p>
      </div>
    </div>
    <div class="hour-balance">
      <p *ngIf="loading">
        {{ 'header.syncing-blocks' | translate }}
        {{ current && highest ?  '(' + current + '/'  + highest + ')' : '..' }}
      </p>
      <p *ngIf="!loading">{{ hours | number }} {{ 'common.coin-hours' | translate }}</p>
>>>>>>> 5dcee17d
    </div>
  </div>
  <app-nav-bar></app-nav-bar>
  <mat-progress-bar
    *ngIf="loading"
    class="example-margin"
    color="primary"
    [mode]="querying ? 'query' : 'determinate'"
    [value]="percentage * 100"></mat-progress-bar>
  <mat-toolbar class="notification-bar" *ngIf="updateAvailable">
<<<<<<< HEAD
    <div> Wallet update <a href="https://www.mdl.life/downloads/" target="_blank">v{{ releaseVersion }}</a>  available.</div>
=======
    <div>
      {{ 'header.update1' | translate }}
      <a href="https://www.skycoin.net/downloads/" target="_blank">v{{ releaseVersion }}</a>
      {{ 'header.update2' | translate }}
    </div>
>>>>>>> 5dcee17d
  </mat-toolbar>
  <mat-toolbar class="notification-bar" *ngIf="appService.error">
    <div *ngIf="appService.error === 1">{{ 'header.errors.no-connections' | translate }}</div>
    <div *ngIf="appService.error === 2">
<<<<<<< HEAD
      Cannot reach backend. Please restart the app and/or seek help on our
      <a href="https://web.telegram.org/#/im?p=@mdlsupport">Telegram</a>
    </div>
    <div *ngIf="appService.error === 3">
      Security vulnerability: CSRF is not working, please exit immediately.
=======
      {{ 'header.errors.no-backend1' | translate }}
      <a href='https://web.telegram.org/#/im?p=@skycoinsupport'>{{ 'header.errors.no-backend2' | translate }}</a>
      {{ 'header.errors.no-backend3' | translate }}
>>>>>>> 5dcee17d
    </div>
    <div *ngIf="appService.error === 3">{{ 'header.errors.csrf' | translate }}</div>
  </mat-toolbar>
  <mat-toolbar class="notification-bar" *ngIf="hasPendingTxs">
    <div>
      {{ 'header.pending-txs1' | translate }}
      <a routerLink='/settings/pending-transactions'>{{ 'header.pending-txs2' | translate }}</a>
      {{ 'header.pending-txs3' | translate }}
    </div>
  </mat-toolbar>
</div><|MERGE_RESOLUTION|>--- conflicted
+++ resolved
@@ -4,15 +4,6 @@
     <div class="balance-container">
       <div class="balance">
         <p *ngIf="highest && loading" class="coins"><span>{{ percentage | percent:'1.2-2' }}</span></p>
-<<<<<<< HEAD
-        <p *ngIf="!loading" class="coins"><span>{{ coins | number:'1.0-6' }}</span> MDL</p>
-        <p *ngIf="!loading" class="dollars">{{ balance }}</p>
-      </div>
-    </div>
-    <div class="hour-balance">
-      <p *ngIf="loading">Syncing blocks {{ current && highest ?  '(' + current + '/'  + highest + ')' : '..' }}</p>
-      <p *ngIf="!loading">{{ hours }} MDL TokenHours</p>
-=======
         <p *ngIf="!loading" class="coins"><span>{{ coins | number:'1.0-6' }}</span> {{ 'common.coin-id' | translate }}</p>
         <p *ngIf="!highest && loading" class="coins"><span>&nbsp;</span></p>
         <p class="dollars">
@@ -31,7 +22,6 @@
         {{ current && highest ?  '(' + current + '/'  + highest + ')' : '..' }}
       </p>
       <p *ngIf="!loading">{{ hours | number }} {{ 'common.coin-hours' | translate }}</p>
->>>>>>> 5dcee17d
     </div>
   </div>
   <app-nav-bar></app-nav-bar>
@@ -42,30 +32,18 @@
     [mode]="querying ? 'query' : 'determinate'"
     [value]="percentage * 100"></mat-progress-bar>
   <mat-toolbar class="notification-bar" *ngIf="updateAvailable">
-<<<<<<< HEAD
-    <div> Wallet update <a href="https://www.mdl.life/downloads/" target="_blank">v{{ releaseVersion }}</a>  available.</div>
-=======
     <div>
       {{ 'header.update1' | translate }}
-      <a href="https://www.skycoin.net/downloads/" target="_blank">v{{ releaseVersion }}</a>
+      <a href="https://www.mdl.life/downloads/" target="_blank">v{{ releaseVersion }}</a>
       {{ 'header.update2' | translate }}
     </div>
->>>>>>> 5dcee17d
   </mat-toolbar>
   <mat-toolbar class="notification-bar" *ngIf="appService.error">
     <div *ngIf="appService.error === 1">{{ 'header.errors.no-connections' | translate }}</div>
     <div *ngIf="appService.error === 2">
-<<<<<<< HEAD
+      {{ 'header.errors.no-backend3' | translate }}
       Cannot reach backend. Please restart the app and/or seek help on our
       <a href="https://web.telegram.org/#/im?p=@mdlsupport">Telegram</a>
-    </div>
-    <div *ngIf="appService.error === 3">
-      Security vulnerability: CSRF is not working, please exit immediately.
-=======
-      {{ 'header.errors.no-backend1' | translate }}
-      <a href='https://web.telegram.org/#/im?p=@skycoinsupport'>{{ 'header.errors.no-backend2' | translate }}</a>
-      {{ 'header.errors.no-backend3' | translate }}
->>>>>>> 5dcee17d
     </div>
     <div *ngIf="appService.error === 3">{{ 'header.errors.csrf' | translate }}</div>
   </mat-toolbar>
