--- conflicted
+++ resolved
@@ -194,15 +194,7 @@
   }
 
   private loadData(): void {
-<<<<<<< HEAD
     this.apiService.getWallets().first().subscribe(wallets => this.wallets.next(wallets));
-=======
-    this.apiService.getWallets().first().subscribe(wallets => {
-      this.wallets.next(wallets);
-      this.refreshBalances();
-      this.refreshPendingTransactions();
-    });
->>>>>>> 896e6d5f
   }
 
   private retrieveAddressBalance(address: any|any[]) {
