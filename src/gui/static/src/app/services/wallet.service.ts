import { Injectable } from '@angular/core';
import { ApiService } from './api.service';
import { Subject } from 'rxjs/Subject';
import { Observable } from 'rxjs/Observable';
import { IntervalObservable } from 'rxjs/observable/IntervalObservable';
import 'rxjs/add/observable/forkJoin';
import 'rxjs/add/observable/of';
import 'rxjs/add/operator/do';
import 'rxjs/add/operator/filter';
import 'rxjs/add/operator/first';
import 'rxjs/add/operator/mergeMap';
import { Address, Wallet } from '../app.datatypes';
<<<<<<< HEAD
=======
import { ReplaySubject } from 'rxjs/ReplaySubject';
>>>>>>> 452491da

@Injectable()
export class WalletService {
  addresses: Address[];
<<<<<<< HEAD
  wallets: Subject<Wallet[]> = new BehaviorSubject<Wallet[]>([]);
=======
  wallets: Subject<Wallet[]> = new ReplaySubject<Wallet[]>();
  pendingTxs: Subject<any[]> = new ReplaySubject<any[]>();
>>>>>>> 452491da

  constructor(
    private apiService: ApiService
  ) {
    this.loadData();

    IntervalObservable
      .create(30000)
      .subscribe(() => this.refreshBalances());

    IntervalObservable.create(10000)
      .subscribe(() => this.refreshPendingTransactions());
  }

  addressesAsString(): Observable<string> {
<<<<<<< HEAD
    return this.all().map(wallets => wallets.map(wallet => {
      return wallet.addresses.reduce((a, b) => {
        a.push(b.address);
        return a;
      }, []).join(',');
    }).join(','));
  }

  addAddress(wallet: Wallet) {
    return this.apiService.postWalletNewAddress(wallet)
=======
    return this.allAddresses().map(addrs => addrs.map(addr => addr.address)).map(addrs => addrs.join(','));
  }

  addAddress(wallet: Wallet, password?: string) {
    return this.apiService.postWalletNewAddress(wallet, password)
>>>>>>> 452491da
      .do(address => {
        wallet.addresses.push(address);
        this.refreshBalances();
      });
  }

  all(): Observable<Wallet[]> {
    return this.wallets.asObservable();
  }

  allAddresses(): Observable<any[]> {
    return this.all().map(wallets => wallets.reduce((array, wallet) => array.concat(wallet.addresses), []));
  }

<<<<<<< HEAD
  create(label, seed, scan) {
    return this.apiService.postWalletCreate(label ? label : 'undefined', seed, scan ? scan : 100)
=======
  create(label, seed, scan, password) {
    seed = seed.replace(/\r?\n|\r/g, ' ').replace(/ +/g, ' ').trim();

    return this.apiService.postWalletCreate(label ? label : 'undefined', seed, scan ? scan : 100, password)
>>>>>>> 452491da
      .do(wallet => {
        console.log(wallet);
        this.wallets.first().subscribe(wallets => {
          wallets.push(wallet);
          this.wallets.next(wallets);
          this.refreshBalances();
        });
      });
  }

  find(filename: string): Observable<Wallet> {
    return this.all().map(wallets => wallets.find(wallet => wallet.filename === filename));
  }

  folder(): Observable<string> {
    return this.apiService.get('wallets/folderName').map(response => response.address);
  }

  generateSeed(): Observable<string> {
    return this.apiService.getWalletNewSeed();
  }

  outputs(): Observable<any> {
    return this.addressesAsString()
      .filter(addresses => !!addresses)
      .flatMap(addresses => this.apiService.get('outputs', {addrs: addresses}));
  }

  allPendingTransactions(): Observable<any> {
    return this.apiService.get('pendingTxs');
  }

<<<<<<< HEAD
=======
  pendingTransactions(): Observable<any> {
    return this.pendingTxs.asObservable();
  }

  refreshPendingTransactions() {
    this.wallets.first().subscribe(wallets => {
      Observable.forkJoin(wallets.map(wallet => this.apiService.get('wallet/transactions', { id: wallet.filename })))
        .subscribe(pending => {
          this.pendingTxs.next([].concat.apply(
            [],
            pending
              .filter(response => response.transactions.length > 0)
              .map(response => response.transactions)
          ).reduce((txs, tx) => {
            if (!txs.find(t => t.transaction.txid === tx.transaction.txid)) {
              txs.push(tx);
            }
            return txs;
          }, []));
        });
    });
  }

>>>>>>> 452491da
  refreshBalances() {
    this.wallets.first().subscribe(wallets => {
      Observable.forkJoin(wallets.map(wallet => this.retrieveWalletBalance(wallet).map(response => {
        wallet.addresses = response;
        wallet.coins = response.map(address => address.coins >= 0 ? address.coins : 0).reduce((a , b) => a + b, 0);
        wallet.hours = response.map(address => address.hours >= 0 ? address.hours : 0).reduce((a , b) => a + b, 0);
        return wallet;
      })))
        .subscribe(newWallets => this.wallets.next(newWallets));
    });
  }

  renameWallet(wallet: Wallet, label: string): Observable<Wallet> {
    return this.apiService.post('wallet/update', { id: wallet.filename, label: label })
      .do(() => {
        wallet.label = label;
<<<<<<< HEAD
        this.updateWallet(wallet)
      });
  }

  sendSkycoin(wallet: Wallet, address: string, amount: number) {
    return this.apiService.post('wallet/spend', {id: wallet.filename, dst: address, coins: amount})
=======
        this.updateWallet(wallet);
      });
  }

  toggleEncryption(wallet: Wallet, password: string): Observable<Wallet> {
    return this.apiService.postWalletToggleEncryption(wallet, password)
      .do(w => {
        wallet.encrypted = w.meta.encrypted;
        this.updateWallet(w);
      });
  }

  getWalletSeed(wallet: Wallet, password: string): Observable<string> {
    return this.apiService.getWalletSeed(wallet, password);
  }

  sendSkycoin(wallet: Wallet, address: string, amount: number, password: string|null) {
    return this.apiService.post('wallet/spend', {id: wallet.filename, dst: address, coins: amount, password});
>>>>>>> 452491da
  }

  sum(): Observable<number> {
    return this.all().map(wallets => wallets.map(wallet => wallet.coins >= 0 ? wallet.coins : 0).reduce((a , b) => a + b, 0));
  }

  transaction(txid: string): Observable<any> {
    return this.apiService.get('transaction', {txid: txid}).flatMap(transaction => {
      if (transaction.txn.inputs && !transaction.txn.inputs.length) {
        return Observable.of(transaction);
      }
      return Observable.forkJoin(transaction.txn.inputs.map(input => this.retrieveInputAddress(input).map(response => {
        return response.owner_address;
      }))).map(inputs => {
        transaction.txn.inputs = inputs;
        return transaction;
      });
    });
  }

  transactions(): Observable<any[]> {
    return this.allAddresses().filter(addresses => !!addresses.length).first().flatMap(addresses => {
      this.addresses = addresses;
      return Observable.forkJoin(addresses.map(address => this.apiService.getExplorerAddress(address)));
    }).map(transactions => [].concat.apply([], transactions).sort((a, b) =>  b.timestamp - a.timestamp))
      .map(transactions => transactions.reduce((array, item) => {
        if (!array.find(trans => trans.txid === item.txid)) {
          array.push(item);
        }
        return array;
      }, []))
      .map(transactions => transactions.map(transaction => {
        const outgoing = !!this.addresses.find(address => transaction.inputs[0].owner === address.address);
        transaction.outputs.forEach(output => {
          if (outgoing && !this.addresses.find(address => output.dst === address.address)) {
            transaction.addresses.push(output.dst);
            transaction.balance = transaction.balance - parseFloat(output.coins);
          }
          if (!outgoing && this.addresses.find(address => output.dst === address.address)) {
            transaction.addresses.push(output.dst);
            transaction.balance = transaction.balance + parseFloat(output.coins);
          }
          return transaction;
        });

        return transaction;
<<<<<<< HEAD
      }))
=======
      }));
>>>>>>> 452491da
  }

  private loadData(): void {
    this.apiService.getWallets().first().subscribe(wallets => {
      this.wallets.next(wallets);
      this.refreshBalances();
<<<<<<< HEAD
=======
      this.refreshPendingTransactions();
>>>>>>> 452491da
    });
  }

  private retrieveAddressBalance(address: any|any[]) {
    const addresses = Array.isArray(address) ? address.map(addr => addr.address).join(',') : address.address;
    return this.apiService.get('balance', {addrs: addresses});
  }

  private retrieveInputAddress(input: string) {
    return this.apiService.get('uxout', {uxid: input});
  }

  private retrieveWalletBalance(wallet: Wallet): Observable<any> {
    return Observable.forkJoin(wallet.addresses.map(address => this.retrieveAddressBalance(address).map(balance => {
      address.coins = balance.confirmed.coins / 1000000;
      address.hours = balance.confirmed.hours;
      return address;
    })));
  }

  private updateWallet(wallet: Wallet) {
    this.wallets.first().subscribe(wallets => {
<<<<<<< HEAD
      const index = wallets.findIndex(w => w.seed === wallet.seed);
=======
      const index = wallets.findIndex(w => w.filename === wallet.filename);
>>>>>>> 452491da
      wallets[index] = wallet;
      this.wallets.next(wallets);
    });
  }
}<|MERGE_RESOLUTION|>--- conflicted
+++ resolved
@@ -10,20 +10,13 @@
 import 'rxjs/add/operator/first';
 import 'rxjs/add/operator/mergeMap';
 import { Address, Wallet } from '../app.datatypes';
-<<<<<<< HEAD
-=======
 import { ReplaySubject } from 'rxjs/ReplaySubject';
->>>>>>> 452491da
 
 @Injectable()
 export class WalletService {
   addresses: Address[];
-<<<<<<< HEAD
-  wallets: Subject<Wallet[]> = new BehaviorSubject<Wallet[]>([]);
-=======
   wallets: Subject<Wallet[]> = new ReplaySubject<Wallet[]>();
   pendingTxs: Subject<any[]> = new ReplaySubject<any[]>();
->>>>>>> 452491da
 
   constructor(
     private apiService: ApiService
@@ -39,24 +32,11 @@
   }
 
   addressesAsString(): Observable<string> {
-<<<<<<< HEAD
-    return this.all().map(wallets => wallets.map(wallet => {
-      return wallet.addresses.reduce((a, b) => {
-        a.push(b.address);
-        return a;
-      }, []).join(',');
-    }).join(','));
-  }
-
-  addAddress(wallet: Wallet) {
-    return this.apiService.postWalletNewAddress(wallet)
-=======
     return this.allAddresses().map(addrs => addrs.map(addr => addr.address)).map(addrs => addrs.join(','));
   }
 
   addAddress(wallet: Wallet, password?: string) {
     return this.apiService.postWalletNewAddress(wallet, password)
->>>>>>> 452491da
       .do(address => {
         wallet.addresses.push(address);
         this.refreshBalances();
@@ -71,15 +51,10 @@
     return this.all().map(wallets => wallets.reduce((array, wallet) => array.concat(wallet.addresses), []));
   }
 
-<<<<<<< HEAD
-  create(label, seed, scan) {
-    return this.apiService.postWalletCreate(label ? label : 'undefined', seed, scan ? scan : 100)
-=======
   create(label, seed, scan, password) {
     seed = seed.replace(/\r?\n|\r/g, ' ').replace(/ +/g, ' ').trim();
 
     return this.apiService.postWalletCreate(label ? label : 'undefined', seed, scan ? scan : 100, password)
->>>>>>> 452491da
       .do(wallet => {
         console.log(wallet);
         this.wallets.first().subscribe(wallets => {
@@ -112,8 +87,6 @@
     return this.apiService.get('pendingTxs');
   }
 
-<<<<<<< HEAD
-=======
   pendingTransactions(): Observable<any> {
     return this.pendingTxs.asObservable();
   }
@@ -137,7 +110,6 @@
     });
   }
 
->>>>>>> 452491da
   refreshBalances() {
     this.wallets.first().subscribe(wallets => {
       Observable.forkJoin(wallets.map(wallet => this.retrieveWalletBalance(wallet).map(response => {
@@ -154,14 +126,6 @@
     return this.apiService.post('wallet/update', { id: wallet.filename, label: label })
       .do(() => {
         wallet.label = label;
-<<<<<<< HEAD
-        this.updateWallet(wallet)
-      });
-  }
-
-  sendSkycoin(wallet: Wallet, address: string, amount: number) {
-    return this.apiService.post('wallet/spend', {id: wallet.filename, dst: address, coins: amount})
-=======
         this.updateWallet(wallet);
       });
   }
@@ -180,7 +144,6 @@
 
   sendSkycoin(wallet: Wallet, address: string, amount: number, password: string|null) {
     return this.apiService.post('wallet/spend', {id: wallet.filename, dst: address, coins: amount, password});
->>>>>>> 452491da
   }
 
   sum(): Observable<number> {
@@ -227,21 +190,14 @@
         });
 
         return transaction;
-<<<<<<< HEAD
-      }))
-=======
       }));
->>>>>>> 452491da
   }
 
   private loadData(): void {
     this.apiService.getWallets().first().subscribe(wallets => {
       this.wallets.next(wallets);
       this.refreshBalances();
-<<<<<<< HEAD
-=======
       this.refreshPendingTransactions();
->>>>>>> 452491da
     });
   }
 
@@ -264,11 +220,7 @@
 
   private updateWallet(wallet: Wallet) {
     this.wallets.first().subscribe(wallets => {
-<<<<<<< HEAD
-      const index = wallets.findIndex(w => w.seed === wallet.seed);
-=======
       const index = wallets.findIndex(w => w.filename === wallet.filename);
->>>>>>> 452491da
       wallets[index] = wallet;
       this.wallets.next(wallets);
     });
