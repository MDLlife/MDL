--- conflicted
+++ resolved
@@ -20,11 +20,7 @@
     private apiService: ApiService,
     private walletService: WalletService,
   ) {
-<<<<<<< HEAD
-    IntervalObservable
-=======
     setTimeout(() => IntervalObservable
->>>>>>> 452491da
       .create(2000)
       .flatMap(() => this.getBlockchainProgress())
       .takeWhile((response: any) => !response.current || response.current !== response.highest)
@@ -32,11 +28,7 @@
         response => this.progressSubject.next(response),
         error => console.log(error),
         () => this.completeLoading()
-<<<<<<< HEAD
-      );
-=======
       ), 3000);
->>>>>>> 452491da
   }
 
   addressTransactions(id): Observable<any> {
