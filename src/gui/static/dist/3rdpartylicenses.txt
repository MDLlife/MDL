<<<<<<< HEAD
moment@2.19.3
=======
moment@2.21.0
>>>>>>> 452491da
MIT
Copyright (c) JS Foundation and other contributors

Permission is hereby granted, free of charge, to any person
obtaining a copy of this software and associated documentation
files (the "Software"), to deal in the Software without
restriction, including without limitation the rights to use,
copy, modify, merge, publish, distribute, sublicense, and/or sell
copies of the Software, and to permit persons to whom the
Software is furnished to do so, subject to the following
conditions:

The above copyright notice and this permission notice shall be
included in all copies or substantial portions of the Software.

THE SOFTWARE IS PROVIDED "AS IS", WITHOUT WARRANTY OF ANY KIND,
EXPRESS OR IMPLIED, INCLUDING BUT NOT LIMITED TO THE WARRANTIES
OF MERCHANTABILITY, FITNESS FOR A PARTICULAR PURPOSE AND
NONINFRINGEMENT. IN NO EVENT SHALL THE AUTHORS OR COPYRIGHT
HOLDERS BE LIABLE FOR ANY CLAIM, DAMAGES OR OTHER LIABILITY,
WHETHER IN AN ACTION OF CONTRACT, TORT OR OTHERWISE, ARISING
FROM, OUT OF OR IN CONNECTION WITH THE SOFTWARE OR THE USE OR
OTHER DEALINGS IN THE SOFTWARE.

<<<<<<< HEAD
@swimlane/ngx-datatable@11.1.7
MIT
(The MIT License)

Copyright (c) 2016 Swimlane <info@swimlane.com>
=======
cache-loader@1.2.2
MIT
Copyright JS Foundation and other contributors
>>>>>>> 452491da

Permission is hereby granted, free of charge, to any person obtaining
a copy of this software and associated documentation files (the
'Software'), to deal in the Software without restriction, including
without limitation the rights to use, copy, modify, merge, publish,
distribute, sublicense, and/or sell copies of the Software, and to
permit persons to whom the Software is furnished to do so, subject to
the following conditions:

The above copyright notice and this permission notice shall be
included in all copies or substantial portions of the Software.

THE SOFTWARE IS PROVIDED 'AS IS', WITHOUT WARRANTY OF ANY KIND,
EXPRESS OR IMPLIED, INCLUDING BUT NOT LIMITED TO THE WARRANTIES OF
MERCHANTABILITY, FITNESS FOR A PARTICULAR PURPOSE AND NONINFRINGEMENT.
IN NO EVENT SHALL THE AUTHORS OR COPYRIGHT HOLDERS BE LIABLE FOR ANY
CLAIM, DAMAGES OR OTHER LIABILITY, WHETHER IN AN ACTION OF CONTRACT,
TORT OR OTHERWISE, ARISING FROM, OUT OF OR IN CONNECTION WITH THE
SOFTWARE OR THE USE OR OTHER DEALINGS IN THE SOFTWARE.

<<<<<<< HEAD
@angular/core@5.2.0
MIT
MIT

@angular/platform-browser@5.2.0
MIT
MIT

@angular/common@5.2.0
MIT
MIT

webpack@3.10.0
=======
@angular-devkit/build-optimizer@0.3.2
MIT
The MIT License

Copyright (c) 2017 Google, Inc.

Permission is hereby granted, free of charge, to any person obtaining a copy
of this software and associated documentation files (the "Software"), to deal
in the Software without restriction, including without limitation the rights
to use, copy, modify, merge, publish, distribute, sublicense, and/or sell
copies of the Software, and to permit persons to whom the Software is
furnished to do so, subject to the following conditions:

The above copyright notice and this permission notice shall be included in all
copies or substantial portions of the Software.

THE SOFTWARE IS PROVIDED "AS IS", WITHOUT WARRANTY OF ANY KIND, EXPRESS OR
IMPLIED, INCLUDING BUT NOT LIMITED TO THE WARRANTIES OF MERCHANTABILITY,
FITNESS FOR A PARTICULAR PURPOSE AND NONINFRINGEMENT. IN NO EVENT SHALL THE
AUTHORS OR COPYRIGHT HOLDERS BE LIABLE FOR ANY CLAIM, DAMAGES OR OTHER
LIABILITY, WHETHER IN AN ACTION OF CONTRACT, TORT OR OTHERWISE, ARISING FROM,
OUT OF OR IN CONNECTION WITH THE SOFTWARE OR THE USE OR OTHER DEALINGS IN THE
SOFTWARE.

@swimlane/ngx-datatable@11.1.7
MIT
(The MIT License)

Copyright (c) 2016 Swimlane <info@swimlane.com>

Permission is hereby granted, free of charge, to any person obtaining
a copy of this software and associated documentation files (the
'Software'), to deal in the Software without restriction, including
without limitation the rights to use, copy, modify, merge, publish,
distribute, sublicense, and/or sell copies of the Software, and to
permit persons to whom the Software is furnished to do so, subject to
the following conditions:

The above copyright notice and this permission notice shall be
included in all copies or substantial portions of the Software.

THE SOFTWARE IS PROVIDED 'AS IS', WITHOUT WARRANTY OF ANY KIND,
EXPRESS OR IMPLIED, INCLUDING BUT NOT LIMITED TO THE WARRANTIES OF
MERCHANTABILITY, FITNESS FOR A PARTICULAR PURPOSE AND NONINFRINGEMENT.
IN NO EVENT SHALL THE AUTHORS OR COPYRIGHT HOLDERS BE LIABLE FOR ANY
CLAIM, DAMAGES OR OTHER LIABILITY, WHETHER IN AN ACTION OF CONTRACT,
TORT OR OTHERWISE, ARISING FROM, OUT OF OR IN CONNECTION WITH THE
SOFTWARE OR THE USE OR OTHER DEALINGS IN THE SOFTWARE.

webpack@3.11.0
>>>>>>> 452491da
MIT
Copyright JS Foundation and other contributors

Permission is hereby granted, free of charge, to any person obtaining
a copy of this software and associated documentation files (the
'Software'), to deal in the Software without restriction, including
without limitation the rights to use, copy, modify, merge, publish,
distribute, sublicense, and/or sell copies of the Software, and to
permit persons to whom the Software is furnished to do so, subject to
the following conditions:

The above copyright notice and this permission notice shall be
included in all copies or substantial portions of the Software.

THE SOFTWARE IS PROVIDED 'AS IS', WITHOUT WARRANTY OF ANY KIND,
EXPRESS OR IMPLIED, INCLUDING BUT NOT LIMITED TO THE WARRANTIES OF
MERCHANTABILITY, FITNESS FOR A PARTICULAR PURPOSE AND NONINFRINGEMENT.
IN NO EVENT SHALL THE AUTHORS OR COPYRIGHT HOLDERS BE LIABLE FOR ANY
CLAIM, DAMAGES OR OTHER LIABILITY, WHETHER IN AN ACTION OF CONTRACT,
TORT OR OTHERWISE, ARISING FROM, OUT OF OR IN CONNECTION WITH THE
SOFTWARE OR THE USE OR OTHER DEALINGS IN THE SOFTWARE.

<<<<<<< HEAD
=======
@angular/platform-browser@5.2.0
MIT
MIT

@angular/core@5.2.0
MIT
MIT

@angular/common@5.2.0
MIT
MIT

@angular/http@5.2.0
MIT
MIT

@angular/cdk@5.0.4
MIT
The MIT License

Copyright (c) 2017 Google LLC.

Permission is hereby granted, free of charge, to any person obtaining a copy
of this software and associated documentation files (the "Software"), to deal
in the Software without restriction, including without limitation the rights
to use, copy, modify, merge, publish, distribute, sublicense, and/or sell
copies of the Software, and to permit persons to whom the Software is
furnished to do so, subject to the following conditions:

The above copyright notice and this permission notice shall be included in
all copies or substantial portions of the Software.

THE SOFTWARE IS PROVIDED "AS IS", WITHOUT WARRANTY OF ANY KIND, EXPRESS OR
IMPLIED, INCLUDING BUT NOT LIMITED TO THE WARRANTIES OF MERCHANTABILITY,
FITNESS FOR A PARTICULAR PURPOSE AND NONINFRINGEMENT. IN NO EVENT SHALL THE
AUTHORS OR COPYRIGHT HOLDERS BE LIABLE FOR ANY CLAIM, DAMAGES OR OTHER
LIABILITY, WHETHER IN AN ACTION OF CONTRACT, TORT OR OTHERWISE, ARISING FROM,
OUT OF OR IN CONNECTION WITH THE SOFTWARE OR THE USE OR OTHER DEALINGS IN
THE SOFTWARE.

@angular/material@5.0.4
MIT
The MIT License

Copyright (c) 2017 Google LLC.

Permission is hereby granted, free of charge, to any person obtaining a copy
of this software and associated documentation files (the "Software"), to deal
in the Software without restriction, including without limitation the rights
to use, copy, modify, merge, publish, distribute, sublicense, and/or sell
copies of the Software, and to permit persons to whom the Software is
furnished to do so, subject to the following conditions:

The above copyright notice and this permission notice shall be included in
all copies or substantial portions of the Software.

THE SOFTWARE IS PROVIDED "AS IS", WITHOUT WARRANTY OF ANY KIND, EXPRESS OR
IMPLIED, INCLUDING BUT NOT LIMITED TO THE WARRANTIES OF MERCHANTABILITY,
FITNESS FOR A PARTICULAR PURPOSE AND NONINFRINGEMENT. IN NO EVENT SHALL THE
AUTHORS OR COPYRIGHT HOLDERS BE LIABLE FOR ANY CLAIM, DAMAGES OR OTHER
LIABILITY, WHETHER IN AN ACTION OF CONTRACT, TORT OR OTHERWISE, ARISING FROM,
OUT OF OR IN CONNECTION WITH THE SOFTWARE OR THE USE OR OTHER DEALINGS IN
THE SOFTWARE.

@angular/animations@5.2.0
MIT
MIT

@angular/forms@5.2.0
MIT
MIT

@angular/router@5.2.0
MIT
MIT

@angular/platform-browser-dynamic@5.2.0
MIT
MIT

>>>>>>> 452491da
core-js@2.5.3
MIT
Copyright (c) 2014-2017 Denis Pushkarev

Permission is hereby granted, free of charge, to any person obtaining a copy
of this software and associated documentation files (the "Software"), to deal
in the Software without restriction, including without limitation the rights
to use, copy, modify, merge, publish, distribute, sublicense, and/or sell
copies of the Software, and to permit persons to whom the Software is
furnished to do so, subject to the following conditions:

The above copyright notice and this permission notice shall be included in
all copies or substantial portions of the Software.

THE SOFTWARE IS PROVIDED "AS IS", WITHOUT WARRANTY OF ANY KIND, EXPRESS OR
IMPLIED, INCLUDING BUT NOT LIMITED TO THE WARRANTIES OF MERCHANTABILITY,
FITNESS FOR A PARTICULAR PURPOSE AND NONINFRINGEMENT. IN NO EVENT SHALL THE
AUTHORS OR COPYRIGHT HOLDERS BE LIABLE FOR ANY CLAIM, DAMAGES OR OTHER
LIABILITY, WHETHER IN AN ACTION OF CONTRACT, TORT OR OTHERWISE, ARISING FROM,
OUT OF OR IN CONNECTION WITH THE SOFTWARE OR THE USE OR OTHER DEALINGS IN
THE SOFTWARE.

zone.js@0.8.20
MIT
The MIT License

Copyright (c) 2016 Google, Inc.

Permission is hereby granted, free of charge, to any person obtaining a copy
of this software and associated documentation files (the "Software"), to deal
in the Software without restriction, including without limitation the rights
to use, copy, modify, merge, publish, distribute, sublicense, and/or sell
copies of the Software, and to permit persons to whom the Software is
furnished to do so, subject to the following conditions:

The above copyright notice and this permission notice shall be included in
all copies or substantial portions of the Software.

THE SOFTWARE IS PROVIDED "AS IS", WITHOUT WARRANTY OF ANY KIND, EXPRESS OR
IMPLIED, INCLUDING BUT NOT LIMITED TO THE WARRANTIES OF MERCHANTABILITY,
FITNESS FOR A PARTICULAR PURPOSE AND NONINFRINGEMENT. IN NO EVENT SHALL THE
AUTHORS OR COPYRIGHT HOLDERS BE LIABLE FOR ANY CLAIM, DAMAGES OR OTHER
LIABILITY, WHETHER IN AN ACTION OF CONTRACT, TORT OR OTHERWISE, ARISING FROM,
OUT OF OR IN CONNECTION WITH THE SOFTWARE OR THE USE OR OTHER DEALINGS IN
<<<<<<< HEAD
=======
THE SOFTWARE.

bootstrap@4.0.0-beta.3
MIT
The MIT License (MIT)

Copyright (c) 2011-2017 Twitter, Inc.
Copyright (c) 2011-2017 The Bootstrap Authors

Permission is hereby granted, free of charge, to any person obtaining a copy
of this software and associated documentation files (the "Software"), to deal
in the Software without restriction, including without limitation the rights
to use, copy, modify, merge, publish, distribute, sublicense, and/or sell
copies of the Software, and to permit persons to whom the Software is
furnished to do so, subject to the following conditions:

The above copyright notice and this permission notice shall be included in
all copies or substantial portions of the Software.

THE SOFTWARE IS PROVIDED "AS IS", WITHOUT WARRANTY OF ANY KIND, EXPRESS OR
IMPLIED, INCLUDING BUT NOT LIMITED TO THE WARRANTIES OF MERCHANTABILITY,
FITNESS FOR A PARTICULAR PURPOSE AND NONINFRINGEMENT. IN NO EVENT SHALL THE
AUTHORS OR COPYRIGHT HOLDERS BE LIABLE FOR ANY CLAIM, DAMAGES OR OTHER
LIABILITY, WHETHER IN AN ACTION OF CONTRACT, TORT OR OTHERWISE, ARISING FROM,
OUT OF OR IN CONNECTION WITH THE SOFTWARE OR THE USE OR OTHER DEALINGS IN
>>>>>>> 452491da
THE SOFTWARE.<|MERGE_RESOLUTION|>--- conflicted
+++ resolved
@@ -1,8 +1,4 @@
-<<<<<<< HEAD
-moment@2.19.3
-=======
 moment@2.21.0
->>>>>>> 452491da
 MIT
 Copyright (c) JS Foundation and other contributors
 
@@ -27,17 +23,9 @@
 FROM, OUT OF OR IN CONNECTION WITH THE SOFTWARE OR THE USE OR
 OTHER DEALINGS IN THE SOFTWARE.
 
-<<<<<<< HEAD
-@swimlane/ngx-datatable@11.1.7
-MIT
-(The MIT License)
-
-Copyright (c) 2016 Swimlane <info@swimlane.com>
-=======
 cache-loader@1.2.2
 MIT
 Copyright JS Foundation and other contributors
->>>>>>> 452491da
 
 Permission is hereby granted, free of charge, to any person obtaining
 a copy of this software and associated documentation files (the
@@ -58,21 +46,6 @@
 TORT OR OTHERWISE, ARISING FROM, OUT OF OR IN CONNECTION WITH THE
 SOFTWARE OR THE USE OR OTHER DEALINGS IN THE SOFTWARE.
 
-<<<<<<< HEAD
-@angular/core@5.2.0
-MIT
-MIT
-
-@angular/platform-browser@5.2.0
-MIT
-MIT
-
-@angular/common@5.2.0
-MIT
-MIT
-
-webpack@3.10.0
-=======
 @angular-devkit/build-optimizer@0.3.2
 MIT
 The MIT License
@@ -123,7 +96,6 @@
 SOFTWARE OR THE USE OR OTHER DEALINGS IN THE SOFTWARE.
 
 webpack@3.11.0
->>>>>>> 452491da
 MIT
 Copyright JS Foundation and other contributors
 
@@ -146,8 +118,6 @@
 TORT OR OTHERWISE, ARISING FROM, OUT OF OR IN CONNECTION WITH THE
 SOFTWARE OR THE USE OR OTHER DEALINGS IN THE SOFTWARE.
 
-<<<<<<< HEAD
-=======
 @angular/platform-browser@5.2.0
 MIT
 MIT
@@ -228,7 +198,6 @@
 MIT
 MIT
 
->>>>>>> 452491da
 core-js@2.5.3
 MIT
 Copyright (c) 2014-2017 Denis Pushkarev
@@ -273,8 +242,6 @@
 AUTHORS OR COPYRIGHT HOLDERS BE LIABLE FOR ANY CLAIM, DAMAGES OR OTHER
 LIABILITY, WHETHER IN AN ACTION OF CONTRACT, TORT OR OTHERWISE, ARISING FROM,
 OUT OF OR IN CONNECTION WITH THE SOFTWARE OR THE USE OR OTHER DEALINGS IN
-<<<<<<< HEAD
-=======
 THE SOFTWARE.
 
 bootstrap@4.0.0-beta.3
@@ -300,5 +267,4 @@
 AUTHORS OR COPYRIGHT HOLDERS BE LIABLE FOR ANY CLAIM, DAMAGES OR OTHER
 LIABILITY, WHETHER IN AN ACTION OF CONTRACT, TORT OR OTHERWISE, ARISING FROM,
 OUT OF OR IN CONNECTION WITH THE SOFTWARE OR THE USE OR OTHER DEALINGS IN
->>>>>>> 452491da
 THE SOFTWARE.