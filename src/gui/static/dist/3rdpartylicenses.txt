--- conflicted
+++ resolved
@@ -1,4 +1,4 @@
-moment@2.22.1
+moment@2.21.0
 MIT
 Copyright (c) JS Foundation and other contributors
 
@@ -70,12 +70,9 @@
 OUT OF OR IN CONNECTION WITH THE SOFTWARE OR THE USE OR OTHER DEALINGS IN THE
 SOFTWARE.
 
-<<<<<<< HEAD
-@swimlane/ngx-datatable@11.3.2
-MIT
-(The MIT License)
-
-Copyright (c) 2016 Swimlane <info@swimlane.com>
+webpack@3.11.0
+MIT
+Copyright JS Foundation and other contributors
 
 Permission is hereby granted, free of charge, to any person obtaining
 a copy of this software and associated documentation files (the
@@ -96,46 +93,6 @@
 TORT OR OTHERWISE, ARISING FROM, OUT OF OR IN CONNECTION WITH THE
 SOFTWARE OR THE USE OR OTHER DEALINGS IN THE SOFTWARE.
 
-=======
->>>>>>> 5dcee17d
-webpack@3.11.0
-MIT
-Copyright JS Foundation and other contributors
-
-Permission is hereby granted, free of charge, to any person obtaining
-a copy of this software and associated documentation files (the
-'Software'), to deal in the Software without restriction, including
-without limitation the rights to use, copy, modify, merge, publish,
-distribute, sublicense, and/or sell copies of the Software, and to
-permit persons to whom the Software is furnished to do so, subject to
-the following conditions:
-
-The above copyright notice and this permission notice shall be
-included in all copies or substantial portions of the Software.
-
-THE SOFTWARE IS PROVIDED 'AS IS', WITHOUT WARRANTY OF ANY KIND,
-EXPRESS OR IMPLIED, INCLUDING BUT NOT LIMITED TO THE WARRANTIES OF
-MERCHANTABILITY, FITNESS FOR A PARTICULAR PURPOSE AND NONINFRINGEMENT.
-IN NO EVENT SHALL THE AUTHORS OR COPYRIGHT HOLDERS BE LIABLE FOR ANY
-CLAIM, DAMAGES OR OTHER LIABILITY, WHETHER IN AN ACTION OF CONTRACT,
-TORT OR OTHERWISE, ARISING FROM, OUT OF OR IN CONNECTION WITH THE
-SOFTWARE OR THE USE OR OTHER DEALINGS IN THE SOFTWARE.
-
-<<<<<<< HEAD
-@angular/platform-browser@5.2.11
-MIT
-MIT
-
-@angular/core@5.2.11
-MIT
-MIT
-
-@angular/common@5.2.11
-MIT
-MIT
-
-@angular/http@5.2.11
-=======
 @angular/core@5.2.0
 MIT
 MIT
@@ -177,126 +134,125 @@
 MIT
 
 @angular/http@5.2.0
->>>>>>> 5dcee17d
-MIT
-MIT
-
-@angular/cdk@5.2.5
-MIT
-The MIT License
-
-Copyright (c) 2018 Google LLC.
-
-Permission is hereby granted, free of charge, to any person obtaining a copy
-of this software and associated documentation files (the "Software"), to deal
-in the Software without restriction, including without limitation the rights
-to use, copy, modify, merge, publish, distribute, sublicense, and/or sell
-copies of the Software, and to permit persons to whom the Software is
-furnished to do so, subject to the following conditions:
-
-The above copyright notice and this permission notice shall be included in
-all copies or substantial portions of the Software.
-
-THE SOFTWARE IS PROVIDED "AS IS", WITHOUT WARRANTY OF ANY KIND, EXPRESS OR
-IMPLIED, INCLUDING BUT NOT LIMITED TO THE WARRANTIES OF MERCHANTABILITY,
-FITNESS FOR A PARTICULAR PURPOSE AND NONINFRINGEMENT. IN NO EVENT SHALL THE
-AUTHORS OR COPYRIGHT HOLDERS BE LIABLE FOR ANY CLAIM, DAMAGES OR OTHER
-LIABILITY, WHETHER IN AN ACTION OF CONTRACT, TORT OR OTHERWISE, ARISING FROM,
-OUT OF OR IN CONNECTION WITH THE SOFTWARE OR THE USE OR OTHER DEALINGS IN
-THE SOFTWARE.
-
-@angular/material@5.2.5
-MIT
-The MIT License
-
-Copyright (c) 2018 Google LLC.
-
-Permission is hereby granted, free of charge, to any person obtaining a copy
-of this software and associated documentation files (the "Software"), to deal
-in the Software without restriction, including without limitation the rights
-to use, copy, modify, merge, publish, distribute, sublicense, and/or sell
-copies of the Software, and to permit persons to whom the Software is
-furnished to do so, subject to the following conditions:
-
-The above copyright notice and this permission notice shall be included in
-all copies or substantial portions of the Software.
-
-THE SOFTWARE IS PROVIDED "AS IS", WITHOUT WARRANTY OF ANY KIND, EXPRESS OR
-IMPLIED, INCLUDING BUT NOT LIMITED TO THE WARRANTIES OF MERCHANTABILITY,
-FITNESS FOR A PARTICULAR PURPOSE AND NONINFRINGEMENT. IN NO EVENT SHALL THE
-AUTHORS OR COPYRIGHT HOLDERS BE LIABLE FOR ANY CLAIM, DAMAGES OR OTHER
-LIABILITY, WHETHER IN AN ACTION OF CONTRACT, TORT OR OTHERWISE, ARISING FROM,
-OUT OF OR IN CONNECTION WITH THE SOFTWARE OR THE USE OR OTHER DEALINGS IN
-THE SOFTWARE.
-
-@angular/animations@5.2.11
-MIT
-MIT
-
-@angular/forms@5.2.11
-MIT
-MIT
-
-@angular/router@5.2.11
-MIT
-MIT
-
-@angular/platform-browser-dynamic@5.2.11
-MIT
-MIT
-
-core-js@2.5.7
-MIT
-Copyright (c) 2014-2018 Denis Pushkarev
-
-Permission is hereby granted, free of charge, to any person obtaining a copy
-of this software and associated documentation files (the "Software"), to deal
-in the Software without restriction, including without limitation the rights
-to use, copy, modify, merge, publish, distribute, sublicense, and/or sell
-copies of the Software, and to permit persons to whom the Software is
-furnished to do so, subject to the following conditions:
-
-The above copyright notice and this permission notice shall be included in
-all copies or substantial portions of the Software.
-
-THE SOFTWARE IS PROVIDED "AS IS", WITHOUT WARRANTY OF ANY KIND, EXPRESS OR
-IMPLIED, INCLUDING BUT NOT LIMITED TO THE WARRANTIES OF MERCHANTABILITY,
-FITNESS FOR A PARTICULAR PURPOSE AND NONINFRINGEMENT. IN NO EVENT SHALL THE
-AUTHORS OR COPYRIGHT HOLDERS BE LIABLE FOR ANY CLAIM, DAMAGES OR OTHER
-LIABILITY, WHETHER IN AN ACTION OF CONTRACT, TORT OR OTHERWISE, ARISING FROM,
-OUT OF OR IN CONNECTION WITH THE SOFTWARE OR THE USE OR OTHER DEALINGS IN
-THE SOFTWARE.
-
-zone.js@0.8.26
-MIT
-The MIT License
-
-Copyright (c) 2016-2018 Google, Inc.
-
-Permission is hereby granted, free of charge, to any person obtaining a copy
-of this software and associated documentation files (the "Software"), to deal
-in the Software without restriction, including without limitation the rights
-to use, copy, modify, merge, publish, distribute, sublicense, and/or sell
-copies of the Software, and to permit persons to whom the Software is
-furnished to do so, subject to the following conditions:
-
-The above copyright notice and this permission notice shall be included in
-all copies or substantial portions of the Software.
-
-THE SOFTWARE IS PROVIDED "AS IS", WITHOUT WARRANTY OF ANY KIND, EXPRESS OR
-IMPLIED, INCLUDING BUT NOT LIMITED TO THE WARRANTIES OF MERCHANTABILITY,
-FITNESS FOR A PARTICULAR PURPOSE AND NONINFRINGEMENT. IN NO EVENT SHALL THE
-AUTHORS OR COPYRIGHT HOLDERS BE LIABLE FOR ANY CLAIM, DAMAGES OR OTHER
-LIABILITY, WHETHER IN AN ACTION OF CONTRACT, TORT OR OTHERWISE, ARISING FROM,
-OUT OF OR IN CONNECTION WITH THE SOFTWARE OR THE USE OR OTHER DEALINGS IN
-THE SOFTWARE.
-
-bootstrap@4.1.1
+MIT
+MIT
+
+@angular/cdk@5.0.4
+MIT
+The MIT License
+
+Copyright (c) 2017 Google LLC.
+
+Permission is hereby granted, free of charge, to any person obtaining a copy
+of this software and associated documentation files (the "Software"), to deal
+in the Software without restriction, including without limitation the rights
+to use, copy, modify, merge, publish, distribute, sublicense, and/or sell
+copies of the Software, and to permit persons to whom the Software is
+furnished to do so, subject to the following conditions:
+
+The above copyright notice and this permission notice shall be included in
+all copies or substantial portions of the Software.
+
+THE SOFTWARE IS PROVIDED "AS IS", WITHOUT WARRANTY OF ANY KIND, EXPRESS OR
+IMPLIED, INCLUDING BUT NOT LIMITED TO THE WARRANTIES OF MERCHANTABILITY,
+FITNESS FOR A PARTICULAR PURPOSE AND NONINFRINGEMENT. IN NO EVENT SHALL THE
+AUTHORS OR COPYRIGHT HOLDERS BE LIABLE FOR ANY CLAIM, DAMAGES OR OTHER
+LIABILITY, WHETHER IN AN ACTION OF CONTRACT, TORT OR OTHERWISE, ARISING FROM,
+OUT OF OR IN CONNECTION WITH THE SOFTWARE OR THE USE OR OTHER DEALINGS IN
+THE SOFTWARE.
+
+@angular/material@5.0.4
+MIT
+The MIT License
+
+Copyright (c) 2017 Google LLC.
+
+Permission is hereby granted, free of charge, to any person obtaining a copy
+of this software and associated documentation files (the "Software"), to deal
+in the Software without restriction, including without limitation the rights
+to use, copy, modify, merge, publish, distribute, sublicense, and/or sell
+copies of the Software, and to permit persons to whom the Software is
+furnished to do so, subject to the following conditions:
+
+The above copyright notice and this permission notice shall be included in
+all copies or substantial portions of the Software.
+
+THE SOFTWARE IS PROVIDED "AS IS", WITHOUT WARRANTY OF ANY KIND, EXPRESS OR
+IMPLIED, INCLUDING BUT NOT LIMITED TO THE WARRANTIES OF MERCHANTABILITY,
+FITNESS FOR A PARTICULAR PURPOSE AND NONINFRINGEMENT. IN NO EVENT SHALL THE
+AUTHORS OR COPYRIGHT HOLDERS BE LIABLE FOR ANY CLAIM, DAMAGES OR OTHER
+LIABILITY, WHETHER IN AN ACTION OF CONTRACT, TORT OR OTHERWISE, ARISING FROM,
+OUT OF OR IN CONNECTION WITH THE SOFTWARE OR THE USE OR OTHER DEALINGS IN
+THE SOFTWARE.
+
+@angular/animations@5.2.0
+MIT
+MIT
+
+@angular/forms@5.2.0
+MIT
+MIT
+
+@angular/router@5.2.0
+MIT
+MIT
+
+@angular/platform-browser-dynamic@5.2.0
+MIT
+MIT
+
+core-js@2.5.3
+MIT
+Copyright (c) 2014-2017 Denis Pushkarev
+
+Permission is hereby granted, free of charge, to any person obtaining a copy
+of this software and associated documentation files (the "Software"), to deal
+in the Software without restriction, including without limitation the rights
+to use, copy, modify, merge, publish, distribute, sublicense, and/or sell
+copies of the Software, and to permit persons to whom the Software is
+furnished to do so, subject to the following conditions:
+
+The above copyright notice and this permission notice shall be included in
+all copies or substantial portions of the Software.
+
+THE SOFTWARE IS PROVIDED "AS IS", WITHOUT WARRANTY OF ANY KIND, EXPRESS OR
+IMPLIED, INCLUDING BUT NOT LIMITED TO THE WARRANTIES OF MERCHANTABILITY,
+FITNESS FOR A PARTICULAR PURPOSE AND NONINFRINGEMENT. IN NO EVENT SHALL THE
+AUTHORS OR COPYRIGHT HOLDERS BE LIABLE FOR ANY CLAIM, DAMAGES OR OTHER
+LIABILITY, WHETHER IN AN ACTION OF CONTRACT, TORT OR OTHERWISE, ARISING FROM,
+OUT OF OR IN CONNECTION WITH THE SOFTWARE OR THE USE OR OTHER DEALINGS IN
+THE SOFTWARE.
+
+zone.js@0.8.20
+MIT
+The MIT License
+
+Copyright (c) 2016 Google, Inc.
+
+Permission is hereby granted, free of charge, to any person obtaining a copy
+of this software and associated documentation files (the "Software"), to deal
+in the Software without restriction, including without limitation the rights
+to use, copy, modify, merge, publish, distribute, sublicense, and/or sell
+copies of the Software, and to permit persons to whom the Software is
+furnished to do so, subject to the following conditions:
+
+The above copyright notice and this permission notice shall be included in
+all copies or substantial portions of the Software.
+
+THE SOFTWARE IS PROVIDED "AS IS", WITHOUT WARRANTY OF ANY KIND, EXPRESS OR
+IMPLIED, INCLUDING BUT NOT LIMITED TO THE WARRANTIES OF MERCHANTABILITY,
+FITNESS FOR A PARTICULAR PURPOSE AND NONINFRINGEMENT. IN NO EVENT SHALL THE
+AUTHORS OR COPYRIGHT HOLDERS BE LIABLE FOR ANY CLAIM, DAMAGES OR OTHER
+LIABILITY, WHETHER IN AN ACTION OF CONTRACT, TORT OR OTHERWISE, ARISING FROM,
+OUT OF OR IN CONNECTION WITH THE SOFTWARE OR THE USE OR OTHER DEALINGS IN
+THE SOFTWARE.
+
+bootstrap@4.0.0-beta.3
 MIT
 The MIT License (MIT)
 
-Copyright (c) 2011-2018 Twitter, Inc.
-Copyright (c) 2011-2018 The Bootstrap Authors
+Copyright (c) 2011-2017 Twitter, Inc.
+Copyright (c) 2011-2017 The Bootstrap Authors
 
 Permission is hereby granted, free of charge, to any person obtaining a copy
 of this software and associated documentation files (the "Software"), to deal
