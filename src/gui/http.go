package gui

import (
	"crypto/tls"
	"fmt"
	"io/ioutil"
	"net"
	"net/http"
	"path/filepath"
	"strings"
<<<<<<< HEAD
	"unicode"

	"github.com/MDLlife/MDL/src/cipher"
	"github.com/MDLlife/MDL/src/daemon"
	"github.com/MDLlife/MDL/src/util/file"
	wh "github.com/MDLlife/MDL/src/util/http"
	"github.com/MDLlife/MDL/src/util/logging"
	"github.com/MDLlife/MDL/src/wallet"
=======
	"time"
	"unicode"

	"github.com/skycoin/skycoin/src/cipher"
	"github.com/skycoin/skycoin/src/daemon"
	"github.com/skycoin/skycoin/src/util/file"
	wh "github.com/skycoin/skycoin/src/util/http"
	"github.com/skycoin/skycoin/src/util/logging"
	"github.com/skycoin/skycoin/src/wallet"
>>>>>>> 452491da
)

var (
	logger = logging.MustGetLogger("gui")
)

const (
	resourceDir = "dist/"
	devDir      = "dev/"
	indexPage   = "index.html"

	defaultReadTimeout  = time.Second * 10
	defaultWriteTimeout = time.Second * 60
	defaultIdleTimeout  = time.Second * 120
)

// Server exposes an HTTP API
type Server struct {
<<<<<<< HEAD
	mux      *http.ServeMux
=======
	server   *http.Server
>>>>>>> 452491da
	listener net.Listener
	done     chan struct{}
}

<<<<<<< HEAD
type ServerConfig struct {
	StaticDir   string
	DisableCSRF bool
}

func create(host string, serverConfig ServerConfig, daemon *daemon.Daemon) (*Server, error) {
	appLoc, err := file.DetermineResourcePath(serverConfig.StaticDir, resourceDir, devDir)
=======
// Config configures Server
type Config struct {
	StaticDir       string
	DisableCSRF     bool
	EnableWalletAPI bool
	ReadTimeout     time.Duration
	WriteTimeout    time.Duration
	IdleTimeout     time.Duration
}

type muxConfig struct {
	host            string
	appLoc          string
	enableWalletAPI bool
}

func create(host string, c Config, daemon *daemon.Daemon) (*Server, error) {
	var appLoc string
	if c.EnableWalletAPI {
		var err error
		appLoc, err = file.DetermineResourcePath(c.StaticDir, resourceDir, devDir)
		if err != nil {
			return nil, err
		}
		logger.Infof("Web resources directory: %s", appLoc)
	}

	csrfStore := &CSRFStore{
		Enabled: !c.DisableCSRF,
	}
	if c.DisableCSRF {
		logger.Warning("CSRF check disabled")
	}

	if c.ReadTimeout == 0 {
		c.ReadTimeout = defaultReadTimeout
	}
	if c.WriteTimeout == 0 {
		c.WriteTimeout = defaultWriteTimeout
	}
	if c.IdleTimeout == 0 {
		c.IdleTimeout = defaultIdleTimeout
	}

	mc := muxConfig{
		host:            host,
		appLoc:          appLoc,
		enableWalletAPI: c.EnableWalletAPI,
	}

	srvMux := newServerMux(mc, daemon.Gateway, csrfStore)
	srv := &http.Server{
		Handler:      srvMux,
		ReadTimeout:  c.ReadTimeout,
		WriteTimeout: c.WriteTimeout,
		IdleTimeout:  c.IdleTimeout,
	}

	return &Server{
		server: srv,
		done:   make(chan struct{}),
	}, nil
}

// Create creates a new Server instance that listens on HTTP
func Create(host string, c Config, daemon *daemon.Daemon) (*Server, error) {
	s, err := create(host, c, daemon)
>>>>>>> 452491da
	if err != nil {
		return nil, err
	}

<<<<<<< HEAD
	csrfStore := &CSRFStore{
		Enabled: !serverConfig.DisableCSRF,
	}
	if serverConfig.DisableCSRF {
		logger.Warning("CSRF check disabled")
	}

	return &Server{
		mux:  NewServerMux(host, appLoc, daemon.Gateway, csrfStore),
		done: make(chan struct{}),
	}, nil
}

// Create creates a new Server instance that listens on HTTP
func Create(host string, serverConfig ServerConfig, daemon *daemon.Daemon) (*Server, error) {
	s, err := create(host, serverConfig, daemon)
=======
	logger.Warning("HTTPS not in use!")

	s.listener, err = net.Listen("tcp", host)
>>>>>>> 452491da
	if err != nil {
		return nil, err
	}

<<<<<<< HEAD
	logger.Warning("HTTPS not in use!")

	s.listener, err = net.Listen("tcp", host)
	if err != nil {
		return nil, err
	}

=======
>>>>>>> 452491da
	return s, nil
}

// CreateHTTPS creates a new Server instance that listens on HTTPS
<<<<<<< HEAD
func CreateHTTPS(host string, serverConfig ServerConfig, daemon *daemon.Daemon, certFile, keyFile string) (*Server, error) {
	s, err := create(host, serverConfig, daemon)
	if err != nil {
		return nil, err
	}

	logger.Info("Using %s for the certificate", certFile)
	logger.Info("Using %s for the key", keyFile)

	cert, err := tls.LoadX509KeyPair(certFile, keyFile)
	if err != nil {
		return nil, err
=======
func CreateHTTPS(host string, c Config, daemon *daemon.Daemon, certFile, keyFile string) (*Server, error) {
	s, err := create(host, c, daemon)
	if err != nil {
		return nil, err
	}

	logger.Infof("Using %s for the certificate", certFile)
	logger.Infof("Using %s for the key", keyFile)

	cert, err := tls.LoadX509KeyPair(certFile, keyFile)
	if err != nil {
		return nil, err
>>>>>>> 452491da
	}

	s.listener, err = tls.Listen("tcp", host, &tls.Config{
		Certificates: []tls.Certificate{cert},
	})
	if err != nil {
		return nil, err
	}

	return s, nil
}

// Serve serves the web interface on the configured host
func (s *Server) Serve() error {
<<<<<<< HEAD
	logger.Info("Starting web interface on %s", s.listener.Addr())
	defer logger.Info("Web interface closed")
	defer close(s.done)

	if err := http.Serve(s.listener, s.mux); err != nil {
=======
	logger.Infof("Starting web interface on %s", s.listener.Addr())
	defer logger.Info("Web interface closed")
	defer close(s.done)

	if err := s.server.Serve(s.listener); err != nil {
>>>>>>> 452491da
		if err != http.ErrServerClosed {
			return err
		}
	}
	return nil
}

// Shutdown closes the HTTP service. This can only be called after Serve or ServeHTTPS has been called.
func (s *Server) Shutdown() {
	logger.Info("Shutting down web interface")
	defer logger.Info("Web interface shut down")
	s.listener.Close()
	<-s.done
}

<<<<<<< HEAD
// NewServerMux creates an http.ServeMux with handlers registered
func NewServerMux(host, appLoc string, gateway Gatewayer, csrfStore *CSRFStore) *http.ServeMux {
	mux := http.NewServeMux()

	headerCheck := func(host string, handler http.Handler) http.Handler {
		handler = OriginRefererCheck(host, handler)
		handler = wh.HostCheck(logger, host, handler)
		return handler
	}

	webHandler := func(endpoint string, handler http.Handler) {
		handler = CSRFCheck(csrfStore, handler)
		handler = headerCheck(host, handler)
		mux.Handle(endpoint, handler)
	}

	webHandler("/", newIndexHandler(appLoc))
=======
// newServerMux creates an http.ServeMux with handlers registered
func newServerMux(c muxConfig, gateway Gatewayer, csrfStore *CSRFStore) *http.ServeMux {
	mux := http.NewServeMux()
>>>>>>> 452491da

	headerCheck := func(host string, handler http.Handler) http.Handler {
		handler = OriginRefererCheck(host, handler)
		handler = wh.HostCheck(logger, host, handler)
		return handler
	}

	webHandler := func(endpoint string, handler http.Handler) {

		handler = wh.ElapsedHandler(logger, handler)
		handler = CSRFCheck(csrfStore, handler)
		handler = headerCheck(c.host, handler)
		mux.Handle(endpoint, handler)
	}

	if c.enableWalletAPI {
		webHandler("/", newIndexHandler(c.appLoc))

		fileInfos, _ := ioutil.ReadDir(c.appLoc)
		for _, fileInfo := range fileInfos {
			route := fmt.Sprintf("/%s", fileInfo.Name())
			if fileInfo.IsDir() {
				route = route + "/"
			}
			webHandler(route, http.FileServer(http.Dir(c.appLoc)))
		}
<<<<<<< HEAD
		webHandler(route, http.FileServer(http.Dir(appLoc)))
	}

	// get the current CSRF token
	mux.Handle("/csrf", headerCheck(host, getCSRFToken(gateway, csrfStore)))
=======
	}

	// get the current CSRF token
	mux.Handle("/csrf", headerCheck(c.host, getCSRFToken(gateway, csrfStore)))
>>>>>>> 452491da

	webHandler("/version", versionHandler(gateway))

	// get set of unspent outputs
	webHandler("/outputs", getOutputsHandler(gateway))

	// get balance of addresses
	webHandler("/balance", getBalanceHandler(gateway))

	// Wallet interface

	// Returns wallet info
	// Method: GET
	// Args:
	//      id - Wallet ID [required]
	webHandler("/wallet", walletGet(gateway))

	// Loads wallet from seed, will scan ahead N address and
	// load addresses till the last one that have coins.
	// Method: POST
	// Args:
	//     seed: wallet seed [required]
	//     label: wallet label [required]
	//     scan: the number of addresses to scan ahead for balances [optional, must be > 0]
	webHandler("/wallet/create", walletCreate(gateway))

	webHandler("/wallet/newAddress", walletNewAddresses(gateway))

	// Returns the confirmed and predicted balance for a specific wallet.
	// The predicted balance is the confirmed balance minus any pending
	// spent amount.
	// GET arguments:
	//      id: Wallet ID
	webHandler("/wallet/balance", walletBalanceHandler(gateway))

	// Sends coins&hours to another address.
	// POST arguments:
	//  id: Wallet ID
	//  coins: Number of coins to spend
<<<<<<< HEAD
	//  hours: Number of hours to spends
	//  fee: Number of hours to use as fee, on top of the default fee.
=======
	//  dst: Destination address
>>>>>>> 452491da
	//  Returns total amount spent if successful, otherwise error describing
	//  failure status.
	webHandler("/wallet/spend", walletSpendHandler(gateway))

<<<<<<< HEAD
=======
	// Creates a transaction from a wallet
	webHandler("/wallet/transaction", createTransactionHandler(gateway))

>>>>>>> 452491da
	// GET Arguments:
	//      id: Wallet ID
	// Returns all pending transanction for all addresses by selected Wallet
	webHandler("/wallet/transactions", walletTransactionsHandler(gateway))

	// Update wallet label
<<<<<<< HEAD
	//      POST Arguments:
	//          id: wallet id
	//          label: wallet label
=======
	// POST Arguments:
	//     id: wallet id
	//     label: wallet label
>>>>>>> 452491da
	webHandler("/wallet/update", walletUpdateHandler(gateway))

	// Returns all loaded wallets
	// returns sensitive information
	webHandler("/wallets", walletsHandler(gateway))

<<<<<<< HEAD
	webHandler("/wallets/folderName", getWalletFolder(gateway))

	// generate wallet seed
	webHandler("/wallet/newSeed", newWalletSeed(gateway))

=======
	// Returns wallets directory path
	webHandler("/wallets/folderName", getWalletFolder(gateway))

	// Generate wallet seed
	// GET Arguments:
	//     entropy: entropy bitsize.
	webHandler("/wallet/newSeed", newWalletSeed(gateway))

	// Gets seed of wallet of given id
	// GET Arguments:
	//     id: wallet id
	//     password: wallet password
	webHandler("/wallet/seed", walletSeedHandler(gateway))

	// unload wallet
	// POST Argument:
	//         id: wallet id
	webHandler("/wallet/unload", walletUnloadHandler(gateway))

	// Encrypts wallet
	// POST arguments:
	//     id: wallet id
	//     password: wallet password
	// Returns an encrypted wallet json without sensitive data
	webHandler("/wallet/encrypt", walletEncryptHandler(gateway))

	// Decrypts wallet
	// POST arguments:
	//     id: wallet id
	//     password: wallet password
	webHandler("/wallet/decrypt", walletDecryptHandler(gateway))

>>>>>>> 452491da
	// Blockchain interface

	webHandler("/blockchain/metadata", blockchainHandler(gateway))
	webHandler("/blockchain/progress", blockchainProgressHandler(gateway))

	// get block by hash or seq
	webHandler("/block", getBlock(gateway))
	// get blocks in specific range
	webHandler("/blocks", getBlocks(gateway))
	// get last N blocks
	webHandler("/last_blocks", getLastBlocks(gateway))

	// Network stats interface
<<<<<<< HEAD

=======
>>>>>>> 452491da
	webHandler("/network/connection", connectionHandler(gateway))
	webHandler("/network/connections", connectionsHandler(gateway))
	webHandler("/network/defaultConnections", defaultConnectionsHandler(gateway))
	webHandler("/network/connections/trust", trustConnectionsHandler(gateway))
	webHandler("/network/connections/exchange", exchgConnectionsHandler(gateway))

	// Transaction handler

	// get set of pending transactions
	webHandler("/pendingTxs", getPendingTxs(gateway))
<<<<<<< HEAD
	// get latest confirmed transactions
	webHandler("/lastTxs", getLastTxs(gateway))
	// get txn by txid
	webHandler("/transaction", getTransactionByID(gateway))

=======
	// get txn by txid
	webHandler("/transaction", getTransactionByID(gateway))

	// Health check handler
	webHandler("/health", healthCheck(gateway))

>>>>>>> 452491da
	// Returns transactions that match the filters.
	// Method: GET
	// Args:
	//     addrs: Comma seperated addresses [optional, returns all transactions if no address is provided]
	//     confirmed: Whether the transactions should be confirmed [optional, must be 0 or 1; if not provided, returns all]
	webHandler("/transactions", getTransactions(gateway))
<<<<<<< HEAD
	//inject a transaction into network
=======
	// inject a transaction into network
>>>>>>> 452491da
	webHandler("/injectTransaction", injectTransaction(gateway))
	webHandler("/resendUnconfirmedTxns", resendUnconfirmedTxns(gateway))
	// get raw tx by txid.
	webHandler("/rawtx", getRawTx(gateway))

<<<<<<< HEAD
	// UxOUt api handler
=======
	// UxOut api handler
>>>>>>> 452491da

	// get uxout by id.
	webHandler("/uxout", getUxOutByID(gateway))
	// get all the address affected uxouts.
	webHandler("/address_uxouts", getAddrUxOuts(gateway))

	// Explorer handler

	// get set of pending transactions
	webHandler("/explorer/address", getTransactionsForAddress(gateway))

	webHandler("/coinSupply", getCoinSupply(gateway))

	webHandler("/richlist", getRichlist(gateway))

	webHandler("/addresscount", getAddressCount(gateway))

	return mux
}

// Returns a http.HandlerFunc for index.html, where index.html is in appLoc
func newIndexHandler(appLoc string) http.HandlerFunc {
	// Serves the main page
	return func(w http.ResponseWriter, r *http.Request) {
		page := filepath.Join(appLoc, indexPage)
		logger.Debugf("Serving index page: %s", page)
		if r.URL.Path == "/" {
			http.ServeFile(w, r, page)
		} else {
			wh.Error404(w)
		}
	}
}

func splitCommaString(s string) []string {
	words := strings.FieldsFunc(s, func(r rune) bool {
		return r == ',' || unicode.IsSpace(r)
	})

	// Deduplicate
	var dedupWords []string
	wordsMap := make(map[string]struct{})
	for _, w := range words {
		if _, ok := wordsMap[w]; !ok {
			dedupWords = append(dedupWords, w)
		}
		wordsMap[w] = struct{}{}
	}

	return dedupWords
}

// getOutputsHandler returns UxOuts filtered by a set of addresses or a set of hashes
// URI: /outputs
// Method: GET
// Args:
//    addrs: comma-separated list of addresses
//    hashes: comma-separated list of uxout hashes
// If neither addrs nor hashes are specificed, return all unspent outputs.
// If only one filter is specified, then return outputs match the filter.
// Both filters cannot be specified.
func getOutputsHandler(gateway Gatewayer) http.HandlerFunc {
	return func(w http.ResponseWriter, r *http.Request) {
		if r.Method != http.MethodGet {
			wh.Error405(w)
			return
		}

		var addrs []string
		var hashes []string

		addrStr := r.FormValue("addrs")
		hashStr := r.FormValue("hashes")

		if addrStr != "" && hashStr != "" {
			wh.Error400(w, "addrs and hashes cannot be specified together")
			return
		}

		filters := []daemon.OutputsFilter{}

		if addrStr != "" {
			addrs = splitCommaString(addrStr)

			for _, a := range addrs {
				if _, err := cipher.DecodeBase58Address(a); err != nil {
					wh.Error400(w, "addrs contains invalid address")
					return
				}
			}

			if len(addrs) > 0 {
				filters = append(filters, daemon.FbyAddresses(addrs))
			}
		}

		if hashStr != "" {
			hashes = splitCommaString(hashStr)
			if len(hashes) > 0 {
				filters = append(filters, daemon.FbyHashes(hashes))
			}
		}

		outs, err := gateway.GetUnspentOutputs(filters...)
		if err != nil {
			logger.Errorf("get unspent outputs failed: %v", err)
			wh.Error500(w)
			return
		}

		wh.SendJSONOr500(logger, w, outs)
	}
}

func getBalanceHandler(gateway Gatewayer) http.HandlerFunc {
	return func(w http.ResponseWriter, r *http.Request) {
		if r.Method != http.MethodGet {
			wh.Error405(w)
			return
		}

		addrsParam := r.FormValue("addrs")
		addrsStr := splitCommaString(addrsParam)

		addrs := make([]cipher.Address, 0, len(addrsStr))
		for _, addr := range addrsStr {
			a, err := cipher.DecodeBase58Address(addr)
			if err != nil {
				wh.Error400(w, fmt.Sprintf("address %s is invalid: %v", addr, err))
				return
			}
			addrs = append(addrs, a)
		}

		bals, err := gateway.GetBalanceOfAddrs(addrs)
		if err != nil {
			errMsg := fmt.Sprintf("Get balance failed: %v", err)
<<<<<<< HEAD
			logger.Error("%s", errMsg)
=======
			logger.Error(errMsg)
>>>>>>> 452491da
			wh.Error500Msg(w, errMsg)
			return
		}

		var balance wallet.BalancePair
		for _, bal := range bals {
			var err error
			balance.Confirmed, err = balance.Confirmed.Add(bal.Confirmed)
			if err != nil {
				wh.Error500Msg(w, err.Error())
				return
			}
<<<<<<< HEAD

			balance.Predicted, err = balance.Predicted.Add(bal.Predicted)
			if err != nil {
				wh.Error500Msg(w, err.Error())
				return
			}
		}

		wh.SendOr404(w, balance)
	}
}

func versionHandler(gateway Gatewayer) http.HandlerFunc {
	return func(w http.ResponseWriter, r *http.Request) {
		if r.Method != http.MethodGet {
			wh.Error405(w)
			return
=======

			balance.Predicted, err = balance.Predicted.Add(bal.Predicted)
			if err != nil {
				wh.Error500Msg(w, err.Error())
				return
			}
>>>>>>> 452491da
		}

		wh.SendJSONOr500(logger, w, balance)
	}
}

<<<<<<< HEAD
/*
attrActualLog remove color char in log
origin: "\u001b[36m[mdl.daemon:DEBUG] Trying to connect to 47.88.33.156:6000\u001b[0m",
*/
func attrActualLog(logInfo string) string {
	//return logInfo
	var actualLog string
	actualLog = logInfo
	if strings.HasPrefix(logInfo, "[mdl") {
		if strings.Contains(logInfo, "\u001b") {
			actualLog = logInfo[0 : len(logInfo)-4]
		}
	} else {
		if len(logInfo) > 5 {
			if strings.Contains(logInfo, "\u001b") {
				actualLog = logInfo[5 : len(logInfo)-4]
			}
		}
	}
	return actualLog
}
func getLogsHandler(logbuf *bytes.Buffer) http.HandlerFunc {
=======
func versionHandler(gateway Gatewayer) http.HandlerFunc {
>>>>>>> 452491da
	return func(w http.ResponseWriter, r *http.Request) {
		if r.Method != http.MethodGet {
			wh.Error405(w)
			return
		}

		wh.SendJSONOr500(logger, w, gateway.GetBuildInfo())
	}
}<|MERGE_RESOLUTION|>--- conflicted
+++ resolved
@@ -8,7 +8,7 @@
 	"net/http"
 	"path/filepath"
 	"strings"
-<<<<<<< HEAD
+	"time"
 	"unicode"
 
 	"github.com/MDLlife/MDL/src/cipher"
@@ -17,17 +17,6 @@
 	wh "github.com/MDLlife/MDL/src/util/http"
 	"github.com/MDLlife/MDL/src/util/logging"
 	"github.com/MDLlife/MDL/src/wallet"
-=======
-	"time"
-	"unicode"
-
-	"github.com/skycoin/skycoin/src/cipher"
-	"github.com/skycoin/skycoin/src/daemon"
-	"github.com/skycoin/skycoin/src/util/file"
-	wh "github.com/skycoin/skycoin/src/util/http"
-	"github.com/skycoin/skycoin/src/util/logging"
-	"github.com/skycoin/skycoin/src/wallet"
->>>>>>> 452491da
 )
 
 var (
@@ -46,24 +35,11 @@
 
 // Server exposes an HTTP API
 type Server struct {
-<<<<<<< HEAD
-	mux      *http.ServeMux
-=======
 	server   *http.Server
->>>>>>> 452491da
 	listener net.Listener
 	done     chan struct{}
 }
 
-<<<<<<< HEAD
-type ServerConfig struct {
-	StaticDir   string
-	DisableCSRF bool
-}
-
-func create(host string, serverConfig ServerConfig, daemon *daemon.Daemon) (*Server, error) {
-	appLoc, err := file.DetermineResourcePath(serverConfig.StaticDir, resourceDir, devDir)
-=======
 // Config configures Server
 type Config struct {
 	StaticDir       string
@@ -131,38 +107,10 @@
 // Create creates a new Server instance that listens on HTTP
 func Create(host string, c Config, daemon *daemon.Daemon) (*Server, error) {
 	s, err := create(host, c, daemon)
->>>>>>> 452491da
 	if err != nil {
 		return nil, err
 	}
 
-<<<<<<< HEAD
-	csrfStore := &CSRFStore{
-		Enabled: !serverConfig.DisableCSRF,
-	}
-	if serverConfig.DisableCSRF {
-		logger.Warning("CSRF check disabled")
-	}
-
-	return &Server{
-		mux:  NewServerMux(host, appLoc, daemon.Gateway, csrfStore),
-		done: make(chan struct{}),
-	}, nil
-}
-
-// Create creates a new Server instance that listens on HTTP
-func Create(host string, serverConfig ServerConfig, daemon *daemon.Daemon) (*Server, error) {
-	s, err := create(host, serverConfig, daemon)
-=======
-	logger.Warning("HTTPS not in use!")
-
-	s.listener, err = net.Listen("tcp", host)
->>>>>>> 452491da
-	if err != nil {
-		return nil, err
-	}
-
-<<<<<<< HEAD
 	logger.Warning("HTTPS not in use!")
 
 	s.listener, err = net.Listen("tcp", host)
@@ -170,26 +118,10 @@
 		return nil, err
 	}
 
-=======
->>>>>>> 452491da
 	return s, nil
 }
 
 // CreateHTTPS creates a new Server instance that listens on HTTPS
-<<<<<<< HEAD
-func CreateHTTPS(host string, serverConfig ServerConfig, daemon *daemon.Daemon, certFile, keyFile string) (*Server, error) {
-	s, err := create(host, serverConfig, daemon)
-	if err != nil {
-		return nil, err
-	}
-
-	logger.Info("Using %s for the certificate", certFile)
-	logger.Info("Using %s for the key", keyFile)
-
-	cert, err := tls.LoadX509KeyPair(certFile, keyFile)
-	if err != nil {
-		return nil, err
-=======
 func CreateHTTPS(host string, c Config, daemon *daemon.Daemon, certFile, keyFile string) (*Server, error) {
 	s, err := create(host, c, daemon)
 	if err != nil {
@@ -202,7 +134,6 @@
 	cert, err := tls.LoadX509KeyPair(certFile, keyFile)
 	if err != nil {
 		return nil, err
->>>>>>> 452491da
 	}
 
 	s.listener, err = tls.Listen("tcp", host, &tls.Config{
@@ -217,19 +148,11 @@
 
 // Serve serves the web interface on the configured host
 func (s *Server) Serve() error {
-<<<<<<< HEAD
-	logger.Info("Starting web interface on %s", s.listener.Addr())
-	defer logger.Info("Web interface closed")
-	defer close(s.done)
-
-	if err := http.Serve(s.listener, s.mux); err != nil {
-=======
 	logger.Infof("Starting web interface on %s", s.listener.Addr())
 	defer logger.Info("Web interface closed")
 	defer close(s.done)
 
 	if err := s.server.Serve(s.listener); err != nil {
->>>>>>> 452491da
 		if err != http.ErrServerClosed {
 			return err
 		}
@@ -245,29 +168,9 @@
 	<-s.done
 }
 
-<<<<<<< HEAD
-// NewServerMux creates an http.ServeMux with handlers registered
-func NewServerMux(host, appLoc string, gateway Gatewayer, csrfStore *CSRFStore) *http.ServeMux {
-	mux := http.NewServeMux()
-
-	headerCheck := func(host string, handler http.Handler) http.Handler {
-		handler = OriginRefererCheck(host, handler)
-		handler = wh.HostCheck(logger, host, handler)
-		return handler
-	}
-
-	webHandler := func(endpoint string, handler http.Handler) {
-		handler = CSRFCheck(csrfStore, handler)
-		handler = headerCheck(host, handler)
-		mux.Handle(endpoint, handler)
-	}
-
-	webHandler("/", newIndexHandler(appLoc))
-=======
 // newServerMux creates an http.ServeMux with handlers registered
 func newServerMux(c muxConfig, gateway Gatewayer, csrfStore *CSRFStore) *http.ServeMux {
 	mux := http.NewServeMux()
->>>>>>> 452491da
 
 	headerCheck := func(host string, handler http.Handler) http.Handler {
 		handler = OriginRefererCheck(host, handler)
@@ -294,18 +197,10 @@
 			}
 			webHandler(route, http.FileServer(http.Dir(c.appLoc)))
 		}
-<<<<<<< HEAD
-		webHandler(route, http.FileServer(http.Dir(appLoc)))
-	}
-
-	// get the current CSRF token
-	mux.Handle("/csrf", headerCheck(host, getCSRFToken(gateway, csrfStore)))
-=======
 	}
 
 	// get the current CSRF token
 	mux.Handle("/csrf", headerCheck(c.host, getCSRFToken(gateway, csrfStore)))
->>>>>>> 452491da
 
 	webHandler("/version", versionHandler(gateway))
 
@@ -345,50 +240,29 @@
 	// POST arguments:
 	//  id: Wallet ID
 	//  coins: Number of coins to spend
-<<<<<<< HEAD
-	//  hours: Number of hours to spends
-	//  fee: Number of hours to use as fee, on top of the default fee.
-=======
 	//  dst: Destination address
->>>>>>> 452491da
 	//  Returns total amount spent if successful, otherwise error describing
 	//  failure status.
 	webHandler("/wallet/spend", walletSpendHandler(gateway))
 
-<<<<<<< HEAD
-=======
 	// Creates a transaction from a wallet
 	webHandler("/wallet/transaction", createTransactionHandler(gateway))
 
->>>>>>> 452491da
 	// GET Arguments:
 	//      id: Wallet ID
 	// Returns all pending transanction for all addresses by selected Wallet
 	webHandler("/wallet/transactions", walletTransactionsHandler(gateway))
 
 	// Update wallet label
-<<<<<<< HEAD
-	//      POST Arguments:
-	//          id: wallet id
-	//          label: wallet label
-=======
 	// POST Arguments:
 	//     id: wallet id
 	//     label: wallet label
->>>>>>> 452491da
 	webHandler("/wallet/update", walletUpdateHandler(gateway))
 
 	// Returns all loaded wallets
 	// returns sensitive information
 	webHandler("/wallets", walletsHandler(gateway))
 
-<<<<<<< HEAD
-	webHandler("/wallets/folderName", getWalletFolder(gateway))
-
-	// generate wallet seed
-	webHandler("/wallet/newSeed", newWalletSeed(gateway))
-
-=======
 	// Returns wallets directory path
 	webHandler("/wallets/folderName", getWalletFolder(gateway))
 
@@ -421,7 +295,6 @@
 	//     password: wallet password
 	webHandler("/wallet/decrypt", walletDecryptHandler(gateway))
 
->>>>>>> 452491da
 	// Blockchain interface
 
 	webHandler("/blockchain/metadata", blockchainHandler(gateway))
@@ -435,10 +308,6 @@
 	webHandler("/last_blocks", getLastBlocks(gateway))
 
 	// Network stats interface
-<<<<<<< HEAD
-
-=======
->>>>>>> 452491da
 	webHandler("/network/connection", connectionHandler(gateway))
 	webHandler("/network/connections", connectionsHandler(gateway))
 	webHandler("/network/defaultConnections", defaultConnectionsHandler(gateway))
@@ -449,41 +318,25 @@
 
 	// get set of pending transactions
 	webHandler("/pendingTxs", getPendingTxs(gateway))
-<<<<<<< HEAD
-	// get latest confirmed transactions
-	webHandler("/lastTxs", getLastTxs(gateway))
 	// get txn by txid
 	webHandler("/transaction", getTransactionByID(gateway))
 
-=======
-	// get txn by txid
-	webHandler("/transaction", getTransactionByID(gateway))
-
 	// Health check handler
 	webHandler("/health", healthCheck(gateway))
 
->>>>>>> 452491da
 	// Returns transactions that match the filters.
 	// Method: GET
 	// Args:
 	//     addrs: Comma seperated addresses [optional, returns all transactions if no address is provided]
 	//     confirmed: Whether the transactions should be confirmed [optional, must be 0 or 1; if not provided, returns all]
 	webHandler("/transactions", getTransactions(gateway))
-<<<<<<< HEAD
-	//inject a transaction into network
-=======
 	// inject a transaction into network
->>>>>>> 452491da
 	webHandler("/injectTransaction", injectTransaction(gateway))
 	webHandler("/resendUnconfirmedTxns", resendUnconfirmedTxns(gateway))
 	// get raw tx by txid.
 	webHandler("/rawtx", getRawTx(gateway))
 
-<<<<<<< HEAD
-	// UxOUt api handler
-=======
 	// UxOut api handler
->>>>>>> 452491da
 
 	// get uxout by id.
 	webHandler("/uxout", getUxOutByID(gateway))
@@ -621,11 +474,7 @@
 		bals, err := gateway.GetBalanceOfAddrs(addrs)
 		if err != nil {
 			errMsg := fmt.Sprintf("Get balance failed: %v", err)
-<<<<<<< HEAD
-			logger.Error("%s", errMsg)
-=======
 			logger.Error(errMsg)
->>>>>>> 452491da
 			wh.Error500Msg(w, errMsg)
 			return
 		}
@@ -638,7 +487,6 @@
 				wh.Error500Msg(w, err.Error())
 				return
 			}
-<<<<<<< HEAD
 
 			balance.Predicted, err = balance.Predicted.Add(bal.Predicted)
 			if err != nil {
@@ -647,7 +495,7 @@
 			}
 		}
 
-		wh.SendOr404(w, balance)
+		wh.SendJSONOr500(logger, w, balance)
 	}
 }
 
@@ -656,52 +504,50 @@
 		if r.Method != http.MethodGet {
 			wh.Error405(w)
 			return
-=======
-
-			balance.Predicted, err = balance.Predicted.Add(bal.Predicted)
-			if err != nil {
-				wh.Error500Msg(w, err.Error())
-				return
-			}
->>>>>>> 452491da
-		}
-
-		wh.SendJSONOr500(logger, w, balance)
-	}
-}
-
-<<<<<<< HEAD
-/*
-attrActualLog remove color char in log
-origin: "\u001b[36m[mdl.daemon:DEBUG] Trying to connect to 47.88.33.156:6000\u001b[0m",
-*/
-func attrActualLog(logInfo string) string {
-	//return logInfo
-	var actualLog string
-	actualLog = logInfo
-	if strings.HasPrefix(logInfo, "[mdl") {
-		if strings.Contains(logInfo, "\u001b") {
-			actualLog = logInfo[0 : len(logInfo)-4]
-		}
-	} else {
-		if len(logInfo) > 5 {
-			if strings.Contains(logInfo, "\u001b") {
-				actualLog = logInfo[5 : len(logInfo)-4]
-			}
-		}
-	}
-	return actualLog
+		}
+
+		wh.SendJSONOr500(logger, w, gateway.GetBuildInfo())
+	}
 }
 func getLogsHandler(logbuf *bytes.Buffer) http.HandlerFunc {
-=======
-func versionHandler(gateway Gatewayer) http.HandlerFunc {
->>>>>>> 452491da
 	return func(w http.ResponseWriter, r *http.Request) {
 		if r.Method != http.MethodGet {
 			wh.Error405(w)
 			return
 		}
 
-		wh.SendJSONOr500(logger, w, gateway.GetBuildInfo())
+		var err error
+		defaultLineNum := 1000 // default line numbers
+		linenum := defaultLineNum
+		if lines := r.FormValue("lines"); lines != "" {
+			linenum, err = strconv.Atoi(lines)
+			if err != nil {
+				linenum = defaultLineNum
+			}
+		}
+		keyword := r.FormValue("include")
+		excludeKeyword := r.FormValue("exclude")
+		logs := []string{}
+		logList := strings.Split(logbuf.String(), "\n")
+		for _, logInfo := range logList {
+			if excludeKeyword != "" && strings.Contains(logInfo, excludeKeyword) {
+				continue
+			}
+			if keyword != "" && !strings.Contains(logInfo, keyword) {
+				continue
+			}
+
+			if len(logs) >= linenum {
+				logger.Debug("logs size %d,total size:%d", len(logs), len(logList))
+				break
+			}
+			log := attrActualLog(logInfo)
+			if "" != log {
+				logs = append(logs, log)
+			}
+
+		}
+
+		wh.SendOr404(w, logs)
 	}
 }