package gui

// Wallet-related information for the GUI
import (
	"fmt"
	"net/http"
	"strconv"

	"github.com/skycoin/skycoin/src/cipher"
	bip39 "github.com/skycoin/skycoin/src/cipher/go-bip39"
	"github.com/skycoin/skycoin/src/coin"
	"github.com/skycoin/skycoin/src/daemon"
	"github.com/skycoin/skycoin/src/visor"
	"github.com/skycoin/skycoin/src/wallet"

	"github.com/skycoin/skycoin/src/util/fee"
	wh "github.com/skycoin/skycoin/src/util/http" //http,json helpers
)

// Gatewayer interface for Gateway methods
type Gatewayer interface {
	Spend(wltID string, coins uint64, dest cipher.Address) (*coin.Transaction, error)
	GetWalletBalance(wltID string) (wallet.BalancePair, error)
	GetWallet(wltID string) (wallet.Wallet, error)
	UpdateWalletLabel(wltID, label string) error
	GetWalletUnconfirmedTxns(wltID string) ([]visor.UnconfirmedTxn, error)
	CreateWallet(wltName string, options wallet.Options) (wallet.Wallet, error)
	ScanAheadWalletAddresses(wltName string, scanN uint64) (wallet.Wallet, error)
	NewAddresses(wltID string, n uint64) ([]cipher.Address, error)
<<<<<<< HEAD
	GetWalletUnconfirmedTxns(wltID string) ([]visor.UnconfirmedTxn, error)
	UpdateWalletLabel(wltID, label string) error
	ReloadWallets() error
	GetWalletDir() string
=======
>>>>>>> fbd25a88
}

// SpendResult represents the result of spending
type SpendResult struct {
	Balance     *wallet.BalancePair        `json:"balance,omitempty"`
	Transaction *visor.ReadableTransaction `json:"txn,omitempty"`
	Error       string                     `json:"error,omitempty"`
}

<<<<<<< HEAD
// Spend spends coins from given wallet id
// Args:
//  walletID    string          ID of wallet to spend from
//  coins       uint64          amount of coins to spend
//  dest        ciper.Address   recipient address
// Return:
//  balance     *wallet.BalancePair         latest balance
//  transaction *visor.ReadableTransaction  readable transaction
//  error       error                       error in spending the coins
func Spend(gateway Gatewayer, walletID string, coins uint64, dest cipher.Address) (balance *wallet.BalancePair, transaction *visor.ReadableTransaction, spendError error) {
	tx, err := gateway.Spend(walletID, coins, dest)
	if err != nil {
		return nil, nil, err
	}

	txStr, err := visor.TransactionToJSON(*tx)
	if err != nil {
		return nil, nil, err
	}

	logger.Info("Spend: \ntx= \n %s \n", txStr)

	// Get the new wallet balance
	b, err := gateway.GetWalletBalance(walletID)
	if err != nil {
		logger.Error("Get wallet balance failed: %v", err)
		return nil, nil, err
	}

	rbTx, err := visor.NewReadableTransaction(&visor.Transaction{Txn: *tx})
	if err != nil {
		logger.Error("Creation of new readable transaction failed: %s", err)
		return nil, nil, err
	}

	return &b, rbTx, err
}

=======
>>>>>>> fbd25a88
// Returns the wallet's balance, both confirmed and predicted.  The predicted
// balance is the confirmed balance minus the pending spends.
func walletBalanceHandler(gateway Gatewayer) http.HandlerFunc {
	return func(w http.ResponseWriter, r *http.Request) {
		if r.Method != http.MethodGet {
			wh.Error405(w)
			return
		}

		wltID := r.FormValue("id")
		if wltID == "" {
			wh.Error400(w, "missing wallet id")
			return
		}

		b, err := gateway.GetWalletBalance(wltID)
		if err != nil {
			logger.Error("Get wallet balance failed: %v", err)
			switch err {
			case wallet.ErrWalletNotExist:
				wh.Error404(w)
			default:
				wh.Error500Msg(w, err.Error())
			}
			return
		}
		wh.SendOr404(w, b)
	}
}

// Creates and broadcasts a transaction sending money from one of our wallets
// to destination address.
// URI: /wallet/spend
// Method: POST
// Args:
//  id: wallet id
//	dst: recipient address
// 	coins: the number of droplet you will send
// Response:
//  balance: new balance of the wallet
//  txn: spent transaction
//  error: an error that may have occured after broadcast the transaction to the network
//         if this field is not empty, the spend succeeded, but the response data could not be prepared
func walletSpendHandler(gateway Gatewayer) http.HandlerFunc {
	return func(w http.ResponseWriter, r *http.Request) {
		if r.Method != http.MethodPost {
			wh.Error405(w)
			return
		}

		wltID := r.FormValue("id")
		if wltID == "" {
			wh.Error400(w, "missing wallet id")
			return
		}

		sdst := r.FormValue("dst")
		if sdst == "" {
			wh.Error400(w, "missing destination address \"dst\"")
			return
		}
		dst, err := cipher.DecodeBase58Address(sdst)
		if err != nil {
			wh.Error400(w, fmt.Sprintf("invalid destination address: %v", err))
			return
		}

		scoins := r.FormValue("coins")
		coins, err := strconv.ParseUint(scoins, 10, 64)
		if err != nil {
			wh.Error400(w, `invalid "coins" value`)
			return
		}

		if coins <= 0 {
			wh.Error400(w, `invalid "coins" value, must > 0`)
			return
		}

		tx, err := gateway.Spend(wltID, coins, dst)
		switch err {
		case nil:
		case fee.ErrTxnNoFee, wallet.ErrSpendingUnconfirmed, wallet.ErrInsufficientBalance:
			wh.Error400(w, err.Error())
			return
		case wallet.ErrWalletNotExist:
			wh.Error404(w)
			return
		default:
			wh.Error500Msg(w, err.Error())
			return
		}

		txStr, err := visor.TransactionToJSON(*tx)
		if err != nil {
			logger.Error(err.Error())
			wh.SendOr404(w, SpendResult{
				Error: err.Error(),
			})
			return
		}

		logger.Info("Spend: \ntx= \n %s \n", txStr)

		var ret SpendResult

		ret.Transaction, err = visor.NewReadableTransaction(&visor.Transaction{Txn: *tx})
		if err != nil {
			err = fmt.Errorf("Creation of new readable transaction failed: %v", err)
			logger.Error(err.Error())
			ret.Error = err.Error()
			wh.SendOr404(w, ret)
			return
		}

		// Get the new wallet balance
		b, err := gateway.GetWalletBalance(wltID)
		if err != nil {
			err = fmt.Errorf("Get wallet balance failed: %v", err)
			logger.Error(err.Error())
			ret.Error = err.Error()
			wh.SendOr404(w, ret)
			return
		}
		ret.Balance = &b

		wh.SendOr404(w, ret)
	}
}

// Loads wallet from seed, will scan ahead N address and
// load addresses till the last one that have coins.
// Method: POST
// Args:
//     seed: wallet seed [required]
//     label: wallet label [required]
//     scan: the number of addresses to scan ahead for balances [optional, must be > 0]
func walletCreate(gateway Gatewayer) http.HandlerFunc {
	return func(w http.ResponseWriter, r *http.Request) {
		if r.Method != http.MethodPost {
			wh.Error405(w)
			return
		}

		seed := r.FormValue("seed")
		label := r.FormValue("label")
		scanNStr := r.FormValue("scan")

		if seed == "" {
			wh.Error400(w, "missing seed")
			return
		}

		if label == "" {
			wh.Error400(w, "missing label")
			return
		}

		var scanN uint64 = 1
		if scanNStr != "" {
			var err error
			scanN, err = strconv.ParseUint(scanNStr, 10, 64)
			if err != nil {
				wh.Error400(w, "invalid scan value")
				return
			}
		}

		if scanN == 0 {
			wh.Error400(w, "scan must be > 0")
			return
		}

		wlt, err := gateway.CreateWallet("", wallet.Options{
			Seed:  seed,
			Label: label,
		})
		if err != nil {
			wh.Error400(w, err.Error())
			return
		}

		wlt, err = gateway.ScanAheadWalletAddresses(wlt.GetFilename(), scanN-1)
		if err != nil {
			logger.Error("gateway.ScanAheadWalletAddresses failed: %v", err)
			wh.Error500(w)
			return
		}

		rlt := wallet.NewReadableWallet(wlt)
		wh.SendOr500(w, rlt)
	}
}

// method: POST
// url: /wallet/newAddress
// params:
// 		id: wallet id
// 	   num: number of address need to create, if not set the default value is 1
func walletNewAddresses(gateway Gatewayer) http.HandlerFunc {
	return func(w http.ResponseWriter, r *http.Request) {
		if r.Method != http.MethodPost {
			wh.Error405(w)
			return
		}

		wltID := r.FormValue("id")
		if wltID == "" {
			wh.Error400(w, "missing wallet id")
			return
		}

		// the number of address that need to create, default is 1
		var n uint64 = 1
		var err error
		num := r.FormValue("num")
		if num != "" {
			n, err = strconv.ParseUint(num, 10, 64)
			if err != nil {
				wh.Error400(w, "invalid num value")
				return
			}
		}

		addrs, err := gateway.NewAddresses(wltID, n)
		if err != nil {
			wh.Error400(w, err.Error())
			return
		}

		var rlt = struct {
			Address []string `json:"addresses"`
		}{}

		for _, a := range addrs {
			rlt.Address = append(rlt.Address, a.String())
		}

		wh.SendOr404(w, rlt)
		return
	}
}

// Update wallet label
func walletUpdateHandler(gateway Gatewayer) http.HandlerFunc {
	return func(w http.ResponseWriter, r *http.Request) {
		if r.Method != http.MethodPost {
			wh.Error405(w)
			return
		}
		// Update wallet
		wltID := r.FormValue("id")
		if wltID == "" {
			wh.Error400(w, "missing wallet id")
			return
		}

		label := r.FormValue("label")
		if label == "" {
			wh.Error400(w, "missing label")
			return
		}

		if err := gateway.UpdateWalletLabel(wltID, label); err != nil {
			logger.Errorf("update wallet label failed: %v", err)

			switch err {
			case wallet.ErrWalletNotExist:
				wh.Error404(w)
			default:
				wh.Error500Msg(w, err.Error())
			}
			return
		}

		wh.SendOr404(w, "success")
	}
}

// Returns a wallet by id
func walletGet(gateway Gatewayer) http.HandlerFunc {
	return func(w http.ResponseWriter, r *http.Request) {
		if r.Method != http.MethodGet {
			wh.Error405(w)
			return
		}

		wltID := r.FormValue("id")
		if wltID == "" {
			wh.Error400(w, fmt.Sprintf("missing wallet id"))
			return
		}

		wlt, err := gateway.GetWallet(wltID)
		if err != nil {
			wh.Error400(w, err.Error())
			return
		}

		wh.SendOr404(w, wlt)
	}
}

// Returns JSON of unconfirmed transactions for user's wallet
func walletTransactionsHandler(gateway Gatewayer) http.HandlerFunc {
	return func(w http.ResponseWriter, r *http.Request) {
		if r.Method != http.MethodGet {
			wh.Error405(w)
			return
		}

		wltID := r.FormValue("id")
		if wltID == "" {
			wh.Error400(w, "missing wallet id")
			return
		}

		txns, err := gateway.GetWalletUnconfirmedTxns(wltID)
		if err != nil {
			logger.Error("get wallet unconfirmed transactions failed: %v", err)
			switch err {
			case wallet.ErrWalletNotExist:
				wh.Error404(w)
			default:
				wh.Error500Msg(w, err.Error())
			}
			return
		}

		wh.SendOr404(w, txns)
	}
}

// Returns all loaded wallets
func walletsHandler(gateway *daemon.Gateway) http.HandlerFunc {
	return func(w http.ResponseWriter, r *http.Request) {
		wlts := gateway.GetWallets().ToReadable()
		wh.SendOr404(w, wlts)
	}
}

// Loads/unloads wallets from the wallet directory
func walletsReloadHandler(gateway *daemon.Gateway) http.HandlerFunc {
	return func(w http.ResponseWriter, r *http.Request) {
		if err := gateway.ReloadWallets(); err != nil {
			logger.Error("reload wallet failed: %v", err)
			wh.Error500(w)
			return
		}

		wh.SendOr404(w, "success")
	}
}

// WalletFolder struct
type WalletFolder struct {
	Address string `json:"address"`
}

// Loads/unloads wallets from the wallet directory
func getWalletFolder(gateway Gatewayer) http.HandlerFunc {
	return func(w http.ResponseWriter, r *http.Request) {
		ret := WalletFolder{
			Address: gateway.GetWalletDir(),
		}
		wh.SendOr404(w, ret)
	}
}

func newWalletSeed(gateway *daemon.Gateway) http.HandlerFunc {
	return func(w http.ResponseWriter, r *http.Request) {
		mnemonic, err := bip39.NewDefaultMnemomic()
		if err != nil {
			logger.Error("bip39.NewDefaultMnemomic failed: %v", err)
			wh.Error500(w)
			return
		}

		var rlt = struct {
			Seed string `json:"seed"`
		}{
			mnemonic,
		}

		wh.SendOr404(w, rlt)
	}
}

// RegisterWalletHandlers registers wallet handlers
func RegisterWalletHandlers(mux *http.ServeMux, gateway *daemon.Gateway) {
	// Returns wallet info
	// GET Arguments:
	//      id - Wallet ID.

	//  Gets a wallet .  Will be assigned name if present.
	mux.HandleFunc("/wallet", walletGet(gateway))

	// Loads wallet from seed, will scan ahead N address and
	// load addresses till the last one that have coins.
	// Method: POST
	// Args:
	//     seed: wallet seed [required]
	//     label: wallet label [required]
	//     scan: the number of addresses to scan ahead for balances [optional, must be > 0]
	mux.HandleFunc("/wallet/create", walletCreate(gateway))

	mux.HandleFunc("/wallet/newAddress", walletNewAddresses(gateway))

	// Returns the confirmed and predicted balance for a specific wallet.
	// The predicted balance is the confirmed balance minus any pending
	// spent amount.
	// GET arguments:
	//      id: Wallet ID
	mux.HandleFunc("/wallet/balance", walletBalanceHandler(gateway))

	// Sends coins&hours to another address.
	// POST arguments:
	//  id: Wallet ID
	//  coins: Number of coins to spend
	//  hours: Number of hours to spends
	//  fee: Number of hours to use as fee, on top of the default fee.
	//  Returns total amount spent if successful, otherwise error describing
	//  failure status.
	mux.HandleFunc("/wallet/spend", walletSpendHandler(gateway))

	// GET Arguments:
	//		id: Wallet ID
	// Returns all pending transanction for all addresses by selected Wallet
	mux.HandleFunc("/wallet/transactions", walletTransactionsHandler(gateway))

	// Update wallet label
	// 		GET Arguments:
	// 			id: wallet id
	// 			label: wallet label
	mux.HandleFunc("/wallet/update", walletUpdateHandler(gateway))

	// Returns all loaded wallets
	mux.HandleFunc("/wallets", walletsHandler(gateway))
	// Saves all wallets to disk. Returns nothing if it works. Otherwise returns
	// 500 status with error message.

	// Rescans the wallet directory and loads/unloads wallets based on which
	// files are present. Returns nothing if it works. Otherwise returns
	// 500 status with error message.
	mux.HandleFunc("/wallets/reload", walletsReloadHandler(gateway))

	mux.HandleFunc("/wallets/folderName", getWalletFolder(gateway))

	// generate wallet seed
	mux.Handle("/wallet/newSeed", newWalletSeed(gateway))

	// generate wallet seed
}<|MERGE_RESOLUTION|>--- conflicted
+++ resolved
@@ -27,13 +27,7 @@
 	CreateWallet(wltName string, options wallet.Options) (wallet.Wallet, error)
 	ScanAheadWalletAddresses(wltName string, scanN uint64) (wallet.Wallet, error)
 	NewAddresses(wltID string, n uint64) ([]cipher.Address, error)
-<<<<<<< HEAD
-	GetWalletUnconfirmedTxns(wltID string) ([]visor.UnconfirmedTxn, error)
-	UpdateWalletLabel(wltID, label string) error
-	ReloadWallets() error
 	GetWalletDir() string
-=======
->>>>>>> fbd25a88
 }
 
 // SpendResult represents the result of spending
@@ -43,47 +37,6 @@
 	Error       string                     `json:"error,omitempty"`
 }
 
-<<<<<<< HEAD
-// Spend spends coins from given wallet id
-// Args:
-//  walletID    string          ID of wallet to spend from
-//  coins       uint64          amount of coins to spend
-//  dest        ciper.Address   recipient address
-// Return:
-//  balance     *wallet.BalancePair         latest balance
-//  transaction *visor.ReadableTransaction  readable transaction
-//  error       error                       error in spending the coins
-func Spend(gateway Gatewayer, walletID string, coins uint64, dest cipher.Address) (balance *wallet.BalancePair, transaction *visor.ReadableTransaction, spendError error) {
-	tx, err := gateway.Spend(walletID, coins, dest)
-	if err != nil {
-		return nil, nil, err
-	}
-
-	txStr, err := visor.TransactionToJSON(*tx)
-	if err != nil {
-		return nil, nil, err
-	}
-
-	logger.Info("Spend: \ntx= \n %s \n", txStr)
-
-	// Get the new wallet balance
-	b, err := gateway.GetWalletBalance(walletID)
-	if err != nil {
-		logger.Error("Get wallet balance failed: %v", err)
-		return nil, nil, err
-	}
-
-	rbTx, err := visor.NewReadableTransaction(&visor.Transaction{Txn: *tx})
-	if err != nil {
-		logger.Error("Creation of new readable transaction failed: %s", err)
-		return nil, nil, err
-	}
-
-	return &b, rbTx, err
-}
-
-=======
->>>>>>> fbd25a88
 // Returns the wallet's balance, both confirmed and predicted.  The predicted
 // balance is the confirmed balance minus the pending spends.
 func walletBalanceHandler(gateway Gatewayer) http.HandlerFunc {
