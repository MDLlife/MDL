package gui

// Wallet-related information for the GUI
import (
	"fmt"
	"net/http"
	"sort"
	"strconv"

<<<<<<< HEAD
	"github.com/MDLlife/MDL/src/cipher"
	"github.com/MDLlife/MDL/src/cipher/go-bip39"

	"github.com/MDLlife/MDL/src/visor"
	"github.com/MDLlife/MDL/src/wallet"

	"github.com/MDLlife/MDL/src/util/fee"
	wh "github.com/MDLlife/MDL/src/util/http" //http,json helpers
=======
	"github.com/skycoin/skycoin/src/cipher"
	"github.com/skycoin/skycoin/src/cipher/go-bip39"

	"github.com/skycoin/skycoin/src/visor"
	"github.com/skycoin/skycoin/src/wallet"

	"github.com/skycoin/skycoin/src/util/fee"
	wh "github.com/skycoin/skycoin/src/util/http" //http,json helpers
>>>>>>> 452491da
)

// HTTP401AuthHeader WWW-Authenticate value
const HTTP401AuthHeader = "SkycoinWallet"

// SpendResult represents the result of spending
type SpendResult struct {
	Balance     *wallet.BalancePair        `json:"balance,omitempty"`
	Transaction *visor.ReadableTransaction `json:"txn,omitempty"`
	Error       string                     `json:"error,omitempty"`
}

<<<<<<< HEAD
// Returns the wallet's balance, both confirmed and predicted.  The predicted
// balance is the confirmed balance minus the pending spends.
=======
// UnconfirmedTxnsResponse contains unconfirmed transaction data
type UnconfirmedTxnsResponse struct {
	Transactions []visor.ReadableUnconfirmedTxn `json:"transactions"`
}

// WalletEntry the wallet entry struct
type WalletEntry struct {
	Address string `json:"address"`
	Public  string `json:"public_key"`
}

// WalletMeta the wallet meta struct
type WalletMeta struct {
	Coin       string `json:"coin"`
	Filename   string `json:"filename"`
	Label      string `json:"label"`
	Type       string `json:"type"`
	Version    string `json:"version"`
	CryptoType string `json:"crypto_type"`
	Timestamp  int64  `json:"timestamp"`
	Encrypted  bool   `json:"encrypted"`
}

// WalletResponse wallet response struct for http apis
type WalletResponse struct {
	Meta    WalletMeta    `json:"meta"`
	Entries []WalletEntry `json:"entries"`
}

// NewWalletResponse creates WalletResponse struct from *wallet.Wallet
func NewWalletResponse(w *wallet.Wallet) (*WalletResponse, error) {
	var wr WalletResponse

	wr.Meta.Coin = w.Meta["coin"]
	wr.Meta.Filename = w.Meta["filename"]
	wr.Meta.Label = w.Meta["label"]
	wr.Meta.Type = w.Meta["type"]
	wr.Meta.Version = w.Meta["version"]
	wr.Meta.CryptoType = w.Meta["cryptoType"]

	// Converts "encrypted" string to boolean if any
	if encryptedStr, ok := w.Meta["encrypted"]; ok {
		encrypted, err := strconv.ParseBool(encryptedStr)
		if err != nil {
			return nil, err
		}
		wr.Meta.Encrypted = encrypted
	}

	if tmStr, ok := w.Meta["tm"]; ok {
		// Converts "tm" string to integer timestamp.
		tm, err := strconv.ParseInt(tmStr, 10, 64)
		if err != nil {
			return nil, err
		}
		wr.Meta.Timestamp = tm
	}

	for _, e := range w.Entries {
		wr.Entries = append(wr.Entries, WalletEntry{
			Address: e.Address.String(),
			Public:  e.Public.Hex(),
		})
	}

	return &wr, nil
}

// Returns the wallet's balance, both confirmed and predicted.  The predicted
// balance is the confirmed balance minus the pending spends.
// URI: /wallet/balance
// Method: GET
// Args:
//     id: wallet id [required]
>>>>>>> 452491da
func walletBalanceHandler(gateway Gatewayer) http.HandlerFunc {
	return func(w http.ResponseWriter, r *http.Request) {
		if r.Method != http.MethodGet {
			wh.Error405(w)
			return
		}
		wltID := r.FormValue("id")
		if wltID == "" {
			wh.Error400(w, "missing wallet id")
			return
		}

		b, err := gateway.GetWalletBalance(wltID)
		if err != nil {
<<<<<<< HEAD
			logger.Error("Get wallet balance failed: %v", err)
=======
			logger.Errorf("Get wallet balance failed: %v", err)
>>>>>>> 452491da
			switch err {
			case wallet.ErrWalletNotExist:
				wh.Error404(w)
				break
<<<<<<< HEAD
			case wallet.ErrWalletApiDisabled:
=======
			case wallet.ErrWalletAPIDisabled:
>>>>>>> 452491da
				wh.Error403(w)
				break
			default:
				wh.Error500Msg(w, err.Error())
			}
			return
		}

		wh.SendJSONOr500(logger, w, b)
	}
}

// Creates and broadcasts a transaction sending money from one of our wallets
// to destination address.
// URI: /wallet/spend
// Method: POST
// Args:
<<<<<<< HEAD
//  id: wallet id
//	dst: recipient address
// 	coins: the number of droplet you will send
// Response:
//  balance: new balance of the wallet
//  txn: spent transaction
//  error: an error that may have occured after broadcast the transaction to the network
=======
//     id: wallet id
//     dst: recipient address
//     coins: the number of droplet you will send
//     password: wallet password
// Response:
//     balance: new balance of the wallet
//     txn: spent transaction
//     error: an error that may have occured after broadcast the transaction to the network
>>>>>>> 452491da
//         if this field is not empty, the spend succeeded, but the response data could not be prepared
func walletSpendHandler(gateway Gatewayer) http.HandlerFunc {
	return func(w http.ResponseWriter, r *http.Request) {
		if r.Method != http.MethodPost {
			wh.Error405(w)
			return
		}

		wltID := r.FormValue("id")
		if wltID == "" {
			wh.Error400(w, "missing wallet id")
			return
		}

		sdst := r.FormValue("dst")
		if sdst == "" {
			wh.Error400(w, "missing destination address \"dst\"")
			return
		}
		dst, err := cipher.DecodeBase58Address(sdst)
		if err != nil {
			wh.Error400(w, fmt.Sprintf("invalid destination address: %v", err))
			return
		}

		scoins := r.FormValue("coins")
		coins, err := strconv.ParseUint(scoins, 10, 64)
		if err != nil {
			wh.Error400(w, `invalid "coins" value`)
			return
		}

		if coins <= 0 {
			wh.Error400(w, `invalid "coins" value, must > 0`)
			return
		}

<<<<<<< HEAD
		tx, err := gateway.Spend(wltID, coins, dst)
		switch err {
		case nil:
		case fee.ErrTxnNoFee, wallet.ErrSpendingUnconfirmed, wallet.ErrInsufficientBalance:
			wh.Error400(w, err.Error())
			return
		case wallet.ErrWalletNotExist:
			wh.Error404(w)
			return
		case wallet.ErrWalletApiDisabled:
			wh.Error403(w)
			return
		default:
			wh.Error500Msg(w, err.Error())
			return
		}

		txStr, err := visor.TransactionToJSON(*tx)
		if err != nil {
			logger.Error(err.Error())
			wh.SendOr404(w, SpendResult{
				Error: err.Error(),
			})
			return
		}

		logger.Info("Spend: \ntx= \n %s \n", txStr)
=======
		tx, err := gateway.Spend(wltID, []byte(r.FormValue("password")), coins, dst)
		switch err {
		case nil:
		case fee.ErrTxnNoFee,
			wallet.ErrSpendingUnconfirmed,
			wallet.ErrInsufficientBalance,
			wallet.ErrWalletNotEncrypted,
			wallet.ErrMissingPassword,
			wallet.ErrWalletEncrypted:
			wh.Error400(w, err.Error())
			return
		case wallet.ErrInvalidPassword:
			wh.Error401(w, HTTP401AuthHeader, err.Error())
			return
		case wallet.ErrWalletAPIDisabled:
			wh.Error403(w)
			return
		case wallet.ErrWalletNotExist:
			wh.Error404(w)
			return
		default:
			wh.Error500Msg(w, err.Error())
			return
		}

		txStr, err := visor.TransactionToJSON(*tx)
		if err != nil {
			logger.Error(err)
			wh.SendJSONOr500(logger, w, SpendResult{
				Error: err.Error(),
			})
			return
		}

		logger.Infof("Spend: \ntx= \n %s \n", txStr)
>>>>>>> 452491da

		var ret SpendResult

		ret.Transaction, err = visor.NewReadableTransaction(&visor.Transaction{Txn: *tx})
		if err != nil {
			err = fmt.Errorf("Creation of new readable transaction failed: %v", err)
<<<<<<< HEAD
			logger.Error(err.Error())
			ret.Error = err.Error()
			wh.SendOr404(w, ret)
=======
			logger.Error(err)
			ret.Error = err.Error()
			wh.SendJSONOr500(logger, w, ret)
>>>>>>> 452491da
			return
		}

		// Get the new wallet balance
		b, err := gateway.GetWalletBalance(wltID)
		if err != nil {
			err = fmt.Errorf("Get wallet balance failed: %v", err)
<<<<<<< HEAD
			logger.Error(err.Error())
			ret.Error = err.Error()
			wh.SendOr404(w, ret)
=======
			logger.Error(err)
			ret.Error = err.Error()
			wh.SendJSONOr500(logger, w, ret)
>>>>>>> 452491da
			return
		}
		ret.Balance = &b

<<<<<<< HEAD
		wh.SendOr404(w, ret)
=======
		wh.SendJSONOr500(logger, w, ret)
>>>>>>> 452491da
	}
}

// Loads wallet from seed, will scan ahead N address and
// load addresses till the last one that have coins.
// Method: POST
// Args:
//     seed: wallet seed [required]
//     label: wallet label [required]
//     scan: the number of addresses to scan ahead for balances [optional, must be > 0]
<<<<<<< HEAD
=======
//     encrypt: bool value, whether encrypt the wallet [optional]
//     password: password for encrypting wallet [optional, must be provided if "encrypt" is set]
>>>>>>> 452491da
func walletCreate(gateway Gatewayer) http.HandlerFunc {
	return func(w http.ResponseWriter, r *http.Request) {
		if r.Method != http.MethodPost {
			wh.Error405(w)
			return
		}

		seed := r.FormValue("seed")
		if seed == "" {
			wh.Error400(w, "missing seed")
			return
		}

		label := r.FormValue("label")
		if label == "" {
			wh.Error400(w, "missing label")
			return
		}

		password := r.FormValue("password")
		defer func() {
			password = ""
		}()

		var encrypt bool
		encryptStr := r.FormValue("encrypt")
		if encryptStr != "" {
			var err error
			encrypt, err = strconv.ParseBool(encryptStr)
			if err != nil {
				wh.Error400(w, fmt.Sprintf("invalid encrypt value: %v", err))
				return
			}
		}

		if encrypt && len(password) == 0 {
			wh.Error400(w, "missing password")
			return
		}

		if !encrypt && len(password) > 0 {
			wh.Error400(w, "encrypt must be true as password is provided")
			return
		}

		scanNStr := r.FormValue("scan")
		var scanN uint64 = 1
		if scanNStr != "" {
			var err error
			scanN, err = strconv.ParseUint(scanNStr, 10, 64)
			if err != nil {
				wh.Error400(w, "invalid scan value")
				return
			}
		}

		if scanN == 0 {
			wh.Error400(w, "scan must be > 0")
			return
		}

		wlt, err := gateway.CreateWallet("", wallet.Options{
			Seed:     seed,
			Label:    label,
			Encrypt:  encrypt,
			Password: []byte(password),
			ScanN:    scanN,
		})
		if err != nil {
			switch err {
<<<<<<< HEAD
			case wallet.ErrWalletApiDisabled:
=======
			case wallet.ErrWalletAPIDisabled:
>>>>>>> 452491da
				wh.Error403(w)
				return
			default:
				wh.Error400(w, err.Error())
				return
			}
		}

		rlt, err := NewWalletResponse(wlt)
		if err != nil {
			wh.Error500Msg(w, err.Error())
			return
		}
		wh.SendJSONOr500(logger, w, rlt)
	}
}

<<<<<<< HEAD
// method: POST
// url: /wallet/newAddress
// params:
// 		id: wallet id
// 	   num: number of address need to create, if not set the default value is 1
=======
// Genreates new addresses
// URI: /wallet/newAddress
// Method: POST
// Args:
//     id: wallet id [required]
//     num: number of address need to create [optional, if not set the default value is 1]
//     password: wallet password [optional, must be provided if the wallet is encrypted]
>>>>>>> 452491da
func walletNewAddresses(gateway Gatewayer) http.HandlerFunc {
	return func(w http.ResponseWriter, r *http.Request) {
		if r.Method != http.MethodPost {
			wh.Error405(w)
			return
		}

		wltID := r.FormValue("id")
		if wltID == "" {
			wh.Error400(w, "missing wallet id")
			return
		}

		// the number of address that need to create, default is 1
		var n uint64 = 1
		var err error
		num := r.FormValue("num")
		if num != "" {
			n, err = strconv.ParseUint(num, 10, 64)
			if err != nil {
				wh.Error400(w, "invalid num value")
				return
			}
		}

		password := r.FormValue("password")
		defer func() {
			password = ""
		}()

		addrs, err := gateway.NewAddresses(wltID, []byte(password), n)
		if err != nil {
			switch err {
<<<<<<< HEAD
			case wallet.ErrWalletApiDisabled:
				wh.Error403(w)
				return
			default:
				wh.Error400(w, err.Error())
				return
			}
=======
			case wallet.ErrInvalidPassword:
				wh.Error401(w, HTTP401AuthHeader, err.Error())
			case wallet.ErrWalletAPIDisabled:
				wh.Error403(w)
			default:
				wh.Error400(w, err.Error())
			}
			return
>>>>>>> 452491da
		}

		var rlt = struct {
			Addresses []string `json:"addresses"`
		}{}

		for _, a := range addrs {
			rlt.Addresses = append(rlt.Addresses, a.String())
		}

		wh.SendJSONOr500(logger, w, rlt)
		return
	}
}

// Update wallet label
<<<<<<< HEAD
=======
// URI: /wallet/update
// Method: POST
// Args:
//     id: wallet id [required]
//     label: the label the wallet will be updated to [required]
>>>>>>> 452491da
func walletUpdateHandler(gateway Gatewayer) http.HandlerFunc {
	return func(w http.ResponseWriter, r *http.Request) {
		if r.Method != http.MethodPost {
			wh.Error405(w)
			return
		}
<<<<<<< HEAD
=======

>>>>>>> 452491da
		// Update wallet
		wltID := r.FormValue("id")
		if wltID == "" {
			wh.Error400(w, "missing wallet id")
			return
		}

		label := r.FormValue("label")
		if label == "" {
			wh.Error400(w, "missing label")
			return
		}

		if err := gateway.UpdateWalletLabel(wltID, label); err != nil {
			logger.Errorf("update wallet label failed: %v", err)

			switch err {
			case wallet.ErrWalletNotExist:
				wh.Error404(w)
<<<<<<< HEAD
			case wallet.ErrWalletApiDisabled:
=======
			case wallet.ErrWalletAPIDisabled:
>>>>>>> 452491da
				wh.Error403(w)
			default:
				wh.Error500Msg(w, err.Error())
			}
			return
		}

		wh.SendJSONOr500(logger, w, "success")
	}
}

// Returns a wallet by id
<<<<<<< HEAD
=======
// URI: /wallet
// Method: GET
// Args:
//     id: wallet id [required]
>>>>>>> 452491da
func walletGet(gateway Gatewayer) http.HandlerFunc {
	return func(w http.ResponseWriter, r *http.Request) {
		if r.Method != http.MethodGet {
			wh.Error405(w)
			return
		}

		wltID := r.FormValue("id")
		if wltID == "" {
			wh.Error400(w, fmt.Sprintf("missing wallet id"))
			return
		}

		wlt, err := gateway.GetWallet(wltID)
		if err != nil {
			switch err {
<<<<<<< HEAD
			case wallet.ErrWalletApiDisabled:
=======
			case wallet.ErrWalletAPIDisabled:
>>>>>>> 452491da
				wh.Error403(w)
			default:
				wh.Error400(w, err.Error())
			}
			return
		}
		rlt, err := NewWalletResponse(wlt)
		if err != nil {
			wh.Error500Msg(w, err.Error())
			return
		}
		wh.SendJSONOr500(logger, w, rlt)
	}
}

// Returns JSON of unconfirmed transactions for user's wallet
<<<<<<< HEAD
=======
// URI: /wallet/transactions
// Method: GET
// Args:
//     id: wallet id [required]
>>>>>>> 452491da
func walletTransactionsHandler(gateway Gatewayer) http.HandlerFunc {
	return func(w http.ResponseWriter, r *http.Request) {
		if r.Method != http.MethodGet {
			wh.Error405(w)
			return
		}

		wltID := r.FormValue("id")
		if wltID == "" {
			wh.Error400(w, "missing wallet id")
			return
		}

		txns, err := gateway.GetWalletUnconfirmedTxns(wltID)
		if err != nil {
<<<<<<< HEAD
			logger.Error("get wallet unconfirmed transactions failed: %v", err)
			switch err {
			case wallet.ErrWalletNotExist:
				wh.Error404(w)
			case wallet.ErrWalletApiDisabled:
=======
			logger.Errorf("get wallet unconfirmed transactions failed: %v", err)
			switch err {
			case wallet.ErrWalletNotExist:
				wh.Error404(w)
			case wallet.ErrWalletAPIDisabled:
>>>>>>> 452491da
				wh.Error403(w)
			default:
				wh.Error500Msg(w, err.Error())
			}
<<<<<<< HEAD
=======
			return
		}

		unconfirmedTxns, err := visor.NewReadableUnconfirmedTxns(txns)
		if err != nil {
			wh.Error500Msg(w, err.Error())
>>>>>>> 452491da
			return
		}

		unconfirmedTxnResp := UnconfirmedTxnsResponse{
			Transactions: unconfirmedTxns,
		}
		wh.SendJSONOr500(logger, w, unconfirmedTxnResp)
	}
}

// Returns all loaded wallets
<<<<<<< HEAD
func walletsHandler(gateway Gatewayer) http.HandlerFunc {
	return func(w http.ResponseWriter, r *http.Request) {
		wlts, err := gateway.GetWallets()
		if err != nil {
			switch err {
			case wallet.ErrWalletApiDisabled:
=======
// URI: /wallets
// Method: GET
func walletsHandler(gateway Gatewayer) http.HandlerFunc {
	return func(w http.ResponseWriter, r *http.Request) {
		if r.Method != http.MethodGet {
			wh.Error405(w)
			return
		}

		wlts, err := gateway.GetWallets()
		if err != nil {
			switch err {
			case wallet.ErrWalletAPIDisabled:
>>>>>>> 452491da
				wh.Error403(w)
			default:
				wh.Error500(w)
			}
			return
		}
<<<<<<< HEAD
		wh.SendOr404(w, wlts.ToReadable())
=======

		wrs := make([]*WalletResponse, 0, len(wlts))
		for _, wlt := range wlts {
			wr, err := NewWalletResponse(wlt)
			if err != nil {
				wh.Error500Msg(w, err.Error())
				return
			}

			wrs = append(wrs, wr)
		}

		sort.Slice(wrs, func(i, j int) bool {
			return wrs[i].Meta.Timestamp < wrs[j].Meta.Timestamp
		})

		wh.SendJSONOr500(logger, w, wrs)
>>>>>>> 452491da
	}
}

// WalletFolder struct
type WalletFolder struct {
	Address string `json:"address"`
}

<<<<<<< HEAD
// Loads/unloads wallets from the wallet directory
=======
// Returns the wallet directory path
// URI: /wallets/folderName
// Method: GET
>>>>>>> 452491da
func getWalletFolder(gateway Gatewayer) http.HandlerFunc {
	return func(w http.ResponseWriter, r *http.Request) {
		if r.Method != http.MethodGet {
			wh.Error405(w)
			return
		}

		addr, err := gateway.GetWalletDir()
		if err != nil {
			switch err {
<<<<<<< HEAD
			case wallet.ErrWalletApiDisabled:
=======
			case wallet.ErrWalletAPIDisabled:
>>>>>>> 452491da
				wh.Error403(w)
			default:
				wh.Error500(w)
			}
			return
		}
		ret := WalletFolder{
			Address: addr,
		}
		wh.SendJSONOr500(logger, w, ret)
	}
}

<<<<<<< HEAD
=======
// Generates wallet seed
// URI: /wallet/newSeed
// Method: GET
// Args:
//     entropy: entropy bitsize [optional, default value of 128 will be used if not set]
>>>>>>> 452491da
func newWalletSeed(gateway Gatewayer) http.HandlerFunc {
	return func(w http.ResponseWriter, r *http.Request) {
		if r.Method != http.MethodGet {
			wh.Error405(w)
			return
		}

<<<<<<< HEAD
=======
		if !gateway.IsWalletAPIEnabled() {
			wh.Error403(w)
			return
		}

>>>>>>> 452491da
		entropyValue := r.FormValue("entropy")
		if entropyValue == "" {
			entropyValue = "128"
		}

		entropyBits, err := strconv.Atoi(entropyValue)
		if err != nil {
			wh.Error400(w, "invalid entropy")
			return
		}

		// Entropy bit size can either be 128 or 256
		if entropyBits != 128 && entropyBits != 256 {
			wh.Error400(w, "entropy length must be 128 or 256")
			return
		}

		entropy, err := bip39.NewEntropy(entropyBits)
<<<<<<< HEAD
		if err != nil {
			logger.Error("bip39.NewEntropy failed: %v", err)
			wh.Error500(w)
			return
		}

		mnemonic, err := bip39.NewMnemonic(entropy)
=======
>>>>>>> 452491da
		if err != nil {
			logger.Errorf("bip39.NewEntropy failed: %v", err)
			wh.Error500(w)
			return
		}

		mnemonic, err := bip39.NewMnemonic(entropy)
		if err != nil {
			logger.Errorf("bip39.NewDefaultMnemomic failed: %v", err)
			wh.Error500(w)
			return
		}

		var rlt = struct {
			Seed string `json:"seed"`
		}{
			mnemonic,
		}
<<<<<<< HEAD
		wh.SendOr404(w, rlt)
	}
=======
		wh.SendJSONOr500(logger, w, rlt)
	}
}

// Returns seed of wallet of given id
// URI: /wallet/seed
// Method: POST
// Args:
//     id: wallet id
//     password: wallet password
func walletSeedHandler(gateway Gatewayer) http.HandlerFunc {
	return func(w http.ResponseWriter, r *http.Request) {
		if r.Method != http.MethodPost {
			wh.Error405(w)
			return
		}

		id := r.FormValue("id")
		if id == "" {
			wh.Error400(w, "missing wallet id")
			return
		}

		password := r.FormValue("password")
		defer func() {
			password = ""
		}()

		seed, err := gateway.GetWalletSeed(id, []byte(password))
		if err != nil {
			switch err {
			case wallet.ErrMissingPassword, wallet.ErrWalletNotEncrypted:
				wh.Error400(w, err.Error())
			case wallet.ErrInvalidPassword:
				wh.Error401(w, HTTP401AuthHeader, err.Error())
			case wallet.ErrWalletAPIDisabled, wallet.ErrSeedAPIDisabled:
				wh.Error403(w)
			case wallet.ErrWalletNotExist:
				wh.Error404(w)
			default:
				wh.Error500(w)
			}
			return
		}

		v := struct {
			Seed string `json:"seed"`
		}{
			Seed: seed,
		}

		wh.SendJSONOr500(logger, w, v)
	}
}

func walletUnloadHandler(gateway Gatewayer) http.HandlerFunc {
	return func(w http.ResponseWriter, r *http.Request) {
		if r.Method != http.MethodPost {
			wh.Error405(w)
			return
		}

		id := r.FormValue("id")
		if id == "" {
			wh.Error400(w, "missing wallet id")
			return
		}

		if err := gateway.UnloadWallet(id); err != nil {
			switch err {
			case wallet.ErrWalletAPIDisabled:
				wh.Error403(w)
			default:
				wh.Error500(w)
			}
		}
	}
}

func walletEncryptHandler(gateway Gatewayer) http.HandlerFunc {
	return func(w http.ResponseWriter, r *http.Request) {
		if r.Method != http.MethodPost {
			wh.Error405(w)
			return
		}

		id := r.FormValue("id")
		if id == "" {
			wh.Error400(w, "missing wallet id")
			return
		}

		password := r.FormValue("password")
		defer func() {
			password = ""
		}()

		wlt, err := gateway.EncryptWallet(id, []byte(password))
		if err != nil {
			switch err {
			case wallet.ErrWalletEncrypted, wallet.ErrMissingPassword:
				wh.Error400(w, err.Error())
			case wallet.ErrInvalidPassword:
				wh.Error401(w, HTTP401AuthHeader, err.Error())
			case wallet.ErrWalletAPIDisabled:
				wh.Error403(w)
			case wallet.ErrWalletNotExist:
				wh.Error404(w)
			default:
				wh.Error500(w)
			}
			return
		}

		// Make sure the sensitive data are wiped
		rlt, err := NewWalletResponse(wlt)
		if err != nil {
			wh.Error500Msg(w, err.Error())
			return
		}
		wh.SendJSONOr500(logger, w, rlt)
	}
}

func walletDecryptHandler(gateway Gatewayer) http.HandlerFunc {
	return func(w http.ResponseWriter, r *http.Request) {
		if r.Method != http.MethodPost {
			wh.Error405(w)
			return
		}

		id := r.FormValue("id")
		if id == "" {
			wh.Error400(w, "missing wallet id")
			return
		}

		password := r.FormValue("password")
		defer func() {
			password = ""
		}()

		wlt, err := gateway.DecryptWallet(id, []byte(password))
		if err != nil {
			switch err {
			case wallet.ErrMissingPassword, wallet.ErrWalletNotEncrypted:
				wh.Error400(w, err.Error())
			case wallet.ErrInvalidPassword:
				wh.Error401(w, HTTP401AuthHeader, err.Error())
			case wallet.ErrWalletAPIDisabled:
				wh.Error403(w)
			case wallet.ErrWalletNotExist:
				wh.Error404(w)
			default:
				wh.Error500(w)
			}
			return
		}

		rlt, err := NewWalletResponse(wlt)
		if err != nil {
			wh.Error500Msg(w, err.Error())
			return
		}
		wh.SendJSONOr500(logger, w, rlt)
	}
>>>>>>> 452491da
}<|MERGE_RESOLUTION|>--- conflicted
+++ resolved
@@ -7,7 +7,6 @@
 	"sort"
 	"strconv"
 
-<<<<<<< HEAD
 	"github.com/MDLlife/MDL/src/cipher"
 	"github.com/MDLlife/MDL/src/cipher/go-bip39"
 
@@ -16,16 +15,6 @@
 
 	"github.com/MDLlife/MDL/src/util/fee"
 	wh "github.com/MDLlife/MDL/src/util/http" //http,json helpers
-=======
-	"github.com/skycoin/skycoin/src/cipher"
-	"github.com/skycoin/skycoin/src/cipher/go-bip39"
-
-	"github.com/skycoin/skycoin/src/visor"
-	"github.com/skycoin/skycoin/src/wallet"
-
-	"github.com/skycoin/skycoin/src/util/fee"
-	wh "github.com/skycoin/skycoin/src/util/http" //http,json helpers
->>>>>>> 452491da
 )
 
 // HTTP401AuthHeader WWW-Authenticate value
@@ -38,10 +27,6 @@
 	Error       string                     `json:"error,omitempty"`
 }
 
-<<<<<<< HEAD
-// Returns the wallet's balance, both confirmed and predicted.  The predicted
-// balance is the confirmed balance minus the pending spends.
-=======
 // UnconfirmedTxnsResponse contains unconfirmed transaction data
 type UnconfirmedTxnsResponse struct {
 	Transactions []visor.ReadableUnconfirmedTxn `json:"transactions"`
@@ -116,7 +101,6 @@
 // Method: GET
 // Args:
 //     id: wallet id [required]
->>>>>>> 452491da
 func walletBalanceHandler(gateway Gatewayer) http.HandlerFunc {
 	return func(w http.ResponseWriter, r *http.Request) {
 		if r.Method != http.MethodGet {
@@ -131,20 +115,12 @@
 
 		b, err := gateway.GetWalletBalance(wltID)
 		if err != nil {
-<<<<<<< HEAD
-			logger.Error("Get wallet balance failed: %v", err)
-=======
 			logger.Errorf("Get wallet balance failed: %v", err)
->>>>>>> 452491da
 			switch err {
 			case wallet.ErrWalletNotExist:
 				wh.Error404(w)
 				break
-<<<<<<< HEAD
-			case wallet.ErrWalletApiDisabled:
-=======
-			case wallet.ErrWalletAPIDisabled:
->>>>>>> 452491da
+			case wallet.ErrWalletAPIDisabled:
 				wh.Error403(w)
 				break
 			default:
@@ -162,15 +138,6 @@
 // URI: /wallet/spend
 // Method: POST
 // Args:
-<<<<<<< HEAD
-//  id: wallet id
-//	dst: recipient address
-// 	coins: the number of droplet you will send
-// Response:
-//  balance: new balance of the wallet
-//  txn: spent transaction
-//  error: an error that may have occured after broadcast the transaction to the network
-=======
 //     id: wallet id
 //     dst: recipient address
 //     coins: the number of droplet you will send
@@ -179,7 +146,6 @@
 //     balance: new balance of the wallet
 //     txn: spent transaction
 //     error: an error that may have occured after broadcast the transaction to the network
->>>>>>> 452491da
 //         if this field is not empty, the spend succeeded, but the response data could not be prepared
 func walletSpendHandler(gateway Gatewayer) http.HandlerFunc {
 	return func(w http.ResponseWriter, r *http.Request) {
@@ -217,35 +183,6 @@
 			return
 		}
 
-<<<<<<< HEAD
-		tx, err := gateway.Spend(wltID, coins, dst)
-		switch err {
-		case nil:
-		case fee.ErrTxnNoFee, wallet.ErrSpendingUnconfirmed, wallet.ErrInsufficientBalance:
-			wh.Error400(w, err.Error())
-			return
-		case wallet.ErrWalletNotExist:
-			wh.Error404(w)
-			return
-		case wallet.ErrWalletApiDisabled:
-			wh.Error403(w)
-			return
-		default:
-			wh.Error500Msg(w, err.Error())
-			return
-		}
-
-		txStr, err := visor.TransactionToJSON(*tx)
-		if err != nil {
-			logger.Error(err.Error())
-			wh.SendOr404(w, SpendResult{
-				Error: err.Error(),
-			})
-			return
-		}
-
-		logger.Info("Spend: \ntx= \n %s \n", txStr)
-=======
 		tx, err := gateway.Spend(wltID, []byte(r.FormValue("password")), coins, dst)
 		switch err {
 		case nil:
@@ -281,22 +218,15 @@
 		}
 
 		logger.Infof("Spend: \ntx= \n %s \n", txStr)
->>>>>>> 452491da
 
 		var ret SpendResult
 
 		ret.Transaction, err = visor.NewReadableTransaction(&visor.Transaction{Txn: *tx})
 		if err != nil {
 			err = fmt.Errorf("Creation of new readable transaction failed: %v", err)
-<<<<<<< HEAD
-			logger.Error(err.Error())
-			ret.Error = err.Error()
-			wh.SendOr404(w, ret)
-=======
 			logger.Error(err)
 			ret.Error = err.Error()
 			wh.SendJSONOr500(logger, w, ret)
->>>>>>> 452491da
 			return
 		}
 
@@ -304,24 +234,14 @@
 		b, err := gateway.GetWalletBalance(wltID)
 		if err != nil {
 			err = fmt.Errorf("Get wallet balance failed: %v", err)
-<<<<<<< HEAD
-			logger.Error(err.Error())
-			ret.Error = err.Error()
-			wh.SendOr404(w, ret)
-=======
 			logger.Error(err)
 			ret.Error = err.Error()
 			wh.SendJSONOr500(logger, w, ret)
->>>>>>> 452491da
 			return
 		}
 		ret.Balance = &b
 
-<<<<<<< HEAD
-		wh.SendOr404(w, ret)
-=======
 		wh.SendJSONOr500(logger, w, ret)
->>>>>>> 452491da
 	}
 }
 
@@ -332,11 +252,8 @@
 //     seed: wallet seed [required]
 //     label: wallet label [required]
 //     scan: the number of addresses to scan ahead for balances [optional, must be > 0]
-<<<<<<< HEAD
-=======
 //     encrypt: bool value, whether encrypt the wallet [optional]
 //     password: password for encrypting wallet [optional, must be provided if "encrypt" is set]
->>>>>>> 452491da
 func walletCreate(gateway Gatewayer) http.HandlerFunc {
 	return func(w http.ResponseWriter, r *http.Request) {
 		if r.Method != http.MethodPost {
@@ -407,11 +324,7 @@
 		})
 		if err != nil {
 			switch err {
-<<<<<<< HEAD
-			case wallet.ErrWalletApiDisabled:
-=======
-			case wallet.ErrWalletAPIDisabled:
->>>>>>> 452491da
+			case wallet.ErrWalletAPIDisabled:
 				wh.Error403(w)
 				return
 			default:
@@ -429,13 +342,6 @@
 	}
 }
 
-<<<<<<< HEAD
-// method: POST
-// url: /wallet/newAddress
-// params:
-// 		id: wallet id
-// 	   num: number of address need to create, if not set the default value is 1
-=======
 // Genreates new addresses
 // URI: /wallet/newAddress
 // Method: POST
@@ -443,7 +349,6 @@
 //     id: wallet id [required]
 //     num: number of address need to create [optional, if not set the default value is 1]
 //     password: wallet password [optional, must be provided if the wallet is encrypted]
->>>>>>> 452491da
 func walletNewAddresses(gateway Gatewayer) http.HandlerFunc {
 	return func(w http.ResponseWriter, r *http.Request) {
 		if r.Method != http.MethodPost {
@@ -477,15 +382,6 @@
 		addrs, err := gateway.NewAddresses(wltID, []byte(password), n)
 		if err != nil {
 			switch err {
-<<<<<<< HEAD
-			case wallet.ErrWalletApiDisabled:
-				wh.Error403(w)
-				return
-			default:
-				wh.Error400(w, err.Error())
-				return
-			}
-=======
 			case wallet.ErrInvalidPassword:
 				wh.Error401(w, HTTP401AuthHeader, err.Error())
 			case wallet.ErrWalletAPIDisabled:
@@ -494,7 +390,6 @@
 				wh.Error400(w, err.Error())
 			}
 			return
->>>>>>> 452491da
 		}
 
 		var rlt = struct {
@@ -511,24 +406,18 @@
 }
 
 // Update wallet label
-<<<<<<< HEAD
-=======
 // URI: /wallet/update
 // Method: POST
 // Args:
 //     id: wallet id [required]
 //     label: the label the wallet will be updated to [required]
->>>>>>> 452491da
 func walletUpdateHandler(gateway Gatewayer) http.HandlerFunc {
 	return func(w http.ResponseWriter, r *http.Request) {
 		if r.Method != http.MethodPost {
 			wh.Error405(w)
 			return
 		}
-<<<<<<< HEAD
-=======
-
->>>>>>> 452491da
+
 		// Update wallet
 		wltID := r.FormValue("id")
 		if wltID == "" {
@@ -548,11 +437,7 @@
 			switch err {
 			case wallet.ErrWalletNotExist:
 				wh.Error404(w)
-<<<<<<< HEAD
-			case wallet.ErrWalletApiDisabled:
-=======
-			case wallet.ErrWalletAPIDisabled:
->>>>>>> 452491da
+			case wallet.ErrWalletAPIDisabled:
 				wh.Error403(w)
 			default:
 				wh.Error500Msg(w, err.Error())
@@ -565,13 +450,10 @@
 }
 
 // Returns a wallet by id
-<<<<<<< HEAD
-=======
 // URI: /wallet
 // Method: GET
 // Args:
 //     id: wallet id [required]
->>>>>>> 452491da
 func walletGet(gateway Gatewayer) http.HandlerFunc {
 	return func(w http.ResponseWriter, r *http.Request) {
 		if r.Method != http.MethodGet {
@@ -588,11 +470,7 @@
 		wlt, err := gateway.GetWallet(wltID)
 		if err != nil {
 			switch err {
-<<<<<<< HEAD
-			case wallet.ErrWalletApiDisabled:
-=======
-			case wallet.ErrWalletAPIDisabled:
->>>>>>> 452491da
+			case wallet.ErrWalletAPIDisabled:
 				wh.Error403(w)
 			default:
 				wh.Error400(w, err.Error())
@@ -609,13 +487,10 @@
 }
 
 // Returns JSON of unconfirmed transactions for user's wallet
-<<<<<<< HEAD
-=======
 // URI: /wallet/transactions
 // Method: GET
 // Args:
 //     id: wallet id [required]
->>>>>>> 452491da
 func walletTransactionsHandler(gateway Gatewayer) http.HandlerFunc {
 	return func(w http.ResponseWriter, r *http.Request) {
 		if r.Method != http.MethodGet {
@@ -631,32 +506,21 @@
 
 		txns, err := gateway.GetWalletUnconfirmedTxns(wltID)
 		if err != nil {
-<<<<<<< HEAD
-			logger.Error("get wallet unconfirmed transactions failed: %v", err)
+			logger.Errorf("get wallet unconfirmed transactions failed: %v", err)
 			switch err {
 			case wallet.ErrWalletNotExist:
 				wh.Error404(w)
-			case wallet.ErrWalletApiDisabled:
-=======
-			logger.Errorf("get wallet unconfirmed transactions failed: %v", err)
-			switch err {
-			case wallet.ErrWalletNotExist:
-				wh.Error404(w)
-			case wallet.ErrWalletAPIDisabled:
->>>>>>> 452491da
+			case wallet.ErrWalletAPIDisabled:
 				wh.Error403(w)
 			default:
 				wh.Error500Msg(w, err.Error())
 			}
-<<<<<<< HEAD
-=======
 			return
 		}
 
 		unconfirmedTxns, err := visor.NewReadableUnconfirmedTxns(txns)
 		if err != nil {
 			wh.Error500Msg(w, err.Error())
->>>>>>> 452491da
 			return
 		}
 
@@ -668,14 +532,6 @@
 }
 
 // Returns all loaded wallets
-<<<<<<< HEAD
-func walletsHandler(gateway Gatewayer) http.HandlerFunc {
-	return func(w http.ResponseWriter, r *http.Request) {
-		wlts, err := gateway.GetWallets()
-		if err != nil {
-			switch err {
-			case wallet.ErrWalletApiDisabled:
-=======
 // URI: /wallets
 // Method: GET
 func walletsHandler(gateway Gatewayer) http.HandlerFunc {
@@ -689,16 +545,12 @@
 		if err != nil {
 			switch err {
 			case wallet.ErrWalletAPIDisabled:
->>>>>>> 452491da
 				wh.Error403(w)
 			default:
 				wh.Error500(w)
 			}
 			return
 		}
-<<<<<<< HEAD
-		wh.SendOr404(w, wlts.ToReadable())
-=======
 
 		wrs := make([]*WalletResponse, 0, len(wlts))
 		for _, wlt := range wlts {
@@ -716,7 +568,6 @@
 		})
 
 		wh.SendJSONOr500(logger, w, wrs)
->>>>>>> 452491da
 	}
 }
 
@@ -725,13 +576,9 @@
 	Address string `json:"address"`
 }
 
-<<<<<<< HEAD
-// Loads/unloads wallets from the wallet directory
-=======
 // Returns the wallet directory path
 // URI: /wallets/folderName
 // Method: GET
->>>>>>> 452491da
 func getWalletFolder(gateway Gatewayer) http.HandlerFunc {
 	return func(w http.ResponseWriter, r *http.Request) {
 		if r.Method != http.MethodGet {
@@ -742,11 +589,7 @@
 		addr, err := gateway.GetWalletDir()
 		if err != nil {
 			switch err {
-<<<<<<< HEAD
-			case wallet.ErrWalletApiDisabled:
-=======
-			case wallet.ErrWalletAPIDisabled:
->>>>>>> 452491da
+			case wallet.ErrWalletAPIDisabled:
 				wh.Error403(w)
 			default:
 				wh.Error500(w)
@@ -760,14 +603,11 @@
 	}
 }
 
-<<<<<<< HEAD
-=======
 // Generates wallet seed
 // URI: /wallet/newSeed
 // Method: GET
 // Args:
 //     entropy: entropy bitsize [optional, default value of 128 will be used if not set]
->>>>>>> 452491da
 func newWalletSeed(gateway Gatewayer) http.HandlerFunc {
 	return func(w http.ResponseWriter, r *http.Request) {
 		if r.Method != http.MethodGet {
@@ -775,14 +615,11 @@
 			return
 		}
 
-<<<<<<< HEAD
-=======
 		if !gateway.IsWalletAPIEnabled() {
 			wh.Error403(w)
 			return
 		}
 
->>>>>>> 452491da
 		entropyValue := r.FormValue("entropy")
 		if entropyValue == "" {
 			entropyValue = "128"
@@ -801,16 +638,6 @@
 		}
 
 		entropy, err := bip39.NewEntropy(entropyBits)
-<<<<<<< HEAD
-		if err != nil {
-			logger.Error("bip39.NewEntropy failed: %v", err)
-			wh.Error500(w)
-			return
-		}
-
-		mnemonic, err := bip39.NewMnemonic(entropy)
-=======
->>>>>>> 452491da
 		if err != nil {
 			logger.Errorf("bip39.NewEntropy failed: %v", err)
 			wh.Error500(w)
@@ -829,10 +656,6 @@
 		}{
 			mnemonic,
 		}
-<<<<<<< HEAD
-		wh.SendOr404(w, rlt)
-	}
-=======
 		wh.SendJSONOr500(logger, w, rlt)
 	}
 }
@@ -999,5 +822,4 @@
 		}
 		wh.SendJSONOr500(logger, w, rlt)
 	}
->>>>>>> 452491da
 }