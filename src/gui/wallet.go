package gui

// Wallet-related information for the GUI
import (
	"fmt"
	"net/http"
	"strconv"

	"github.com/skycoin/skycoin/src/cipher"
	bip39 "github.com/skycoin/skycoin/src/cipher/go-bip39"
	"github.com/skycoin/skycoin/src/coin"
	"github.com/skycoin/skycoin/src/daemon"
	"github.com/skycoin/skycoin/src/visor"
	"github.com/skycoin/skycoin/src/wallet"

	"github.com/skycoin/skycoin/src/util/fee"
	wh "github.com/skycoin/skycoin/src/util/http" //http,json helpers
)

// Gatewayer interface for Gateway methods
type Gatewayer interface {
	Spend(wltID string, coins uint64, dest cipher.Address) (*coin.Transaction, error)
	GetWalletBalance(wltID string) (wallet.BalancePair, error)
	GetWallet(wltID string) (wallet.Wallet, error)
	UpdateWalletLabel(wltID, label string) error
<<<<<<< HEAD
	GetBlockByHash(hash cipher.SHA256) (block coin.SignedBlock, ok bool)
	GetBlockBySeq(seq uint64) (block coin.SignedBlock, ok bool)
	GetBlocks(start, end uint64) (*visor.ReadableBlocks, error)
=======
	GetWalletUnconfirmedTxns(wltID string) ([]visor.UnconfirmedTxn, error)
	CreateWallet(wltName string, options wallet.Options) (wallet.Wallet, error)
	ScanAheadWalletAddresses(wltName string, scanN uint64) (wallet.Wallet, error)
	NewAddresses(wltID string, n uint64) ([]cipher.Address, error)
	GetWalletDir() string
	GetBlockByHash(hash cipher.SHA256) (block coin.SignedBlock, ok bool)
	GetBlockBySeq(seq uint64) (block coin.SignedBlock, ok bool)
>>>>>>> 17a3daa3
}

// SpendResult represents the result of spending
type SpendResult struct {
	Balance     *wallet.BalancePair        `json:"balance,omitempty"`
	Transaction *visor.ReadableTransaction `json:"txn,omitempty"`
	Error       string                     `json:"error,omitempty"`
}

// Returns the wallet's balance, both confirmed and predicted.  The predicted
// balance is the confirmed balance minus the pending spends.
func walletBalanceHandler(gateway Gatewayer) http.HandlerFunc {
	return func(w http.ResponseWriter, r *http.Request) {
		if r.Method != http.MethodGet {
			wh.Error405(w)
			return
		}

		wltID := r.FormValue("id")
		if wltID == "" {
			wh.Error400(w, "missing wallet id")
			return
		}

		b, err := gateway.GetWalletBalance(wltID)
		if err != nil {
			logger.Error("Get wallet balance failed: %v", err)
			switch err {
			case wallet.ErrWalletNotExist:
				wh.Error404(w)
			default:
				wh.Error500Msg(w, err.Error())
			}
			return
		}
		wh.SendOr404(w, b)
	}
}

// Creates and broadcasts a transaction sending money from one of our wallets
// to destination address.
// URI: /wallet/spend
// Method: POST
// Args:
//  id: wallet id
//	dst: recipient address
// 	coins: the number of droplet you will send
// Response:
//  balance: new balance of the wallet
//  txn: spent transaction
//  error: an error that may have occured after broadcast the transaction to the network
//         if this field is not empty, the spend succeeded, but the response data could not be prepared
func walletSpendHandler(gateway Gatewayer) http.HandlerFunc {
	return func(w http.ResponseWriter, r *http.Request) {
		if r.Method != http.MethodPost {
			wh.Error405(w)
			return
		}

		wltID := r.FormValue("id")
		if wltID == "" {
			wh.Error400(w, "missing wallet id")
			return
		}

		sdst := r.FormValue("dst")
		if sdst == "" {
			wh.Error400(w, "missing destination address \"dst\"")
			return
		}
		dst, err := cipher.DecodeBase58Address(sdst)
		if err != nil {
			wh.Error400(w, fmt.Sprintf("invalid destination address: %v", err))
			return
		}

		scoins := r.FormValue("coins")
		coins, err := strconv.ParseUint(scoins, 10, 64)
		if err != nil {
			wh.Error400(w, `invalid "coins" value`)
			return
		}

		if coins <= 0 {
			wh.Error400(w, `invalid "coins" value, must > 0`)
			return
		}

		tx, err := gateway.Spend(wltID, coins, dst)
		switch err {
		case nil:
		case fee.ErrTxnNoFee, wallet.ErrSpendingUnconfirmed, wallet.ErrInsufficientBalance:
			wh.Error400(w, err.Error())
			return
		case wallet.ErrWalletNotExist:
			wh.Error404(w)
			return
		default:
			wh.Error500Msg(w, err.Error())
			return
		}

		txStr, err := visor.TransactionToJSON(*tx)
		if err != nil {
			logger.Error(err.Error())
			wh.SendOr404(w, SpendResult{
				Error: err.Error(),
			})
			return
		}

		logger.Info("Spend: \ntx= \n %s \n", txStr)

		var ret SpendResult

		ret.Transaction, err = visor.NewReadableTransaction(&visor.Transaction{Txn: *tx})
		if err != nil {
			err = fmt.Errorf("Creation of new readable transaction failed: %v", err)
			logger.Error(err.Error())
			ret.Error = err.Error()
			wh.SendOr404(w, ret)
			return
		}

		// Get the new wallet balance
		b, err := gateway.GetWalletBalance(wltID)
		if err != nil {
			err = fmt.Errorf("Get wallet balance failed: %v", err)
			logger.Error(err.Error())
			ret.Error = err.Error()
			wh.SendOr404(w, ret)
			return
		}
		ret.Balance = &b

		wh.SendOr404(w, ret)
	}
}

// Loads wallet from seed, will scan ahead N address and
// load addresses till the last one that have coins.
// Method: POST
// Args:
//     seed: wallet seed [required]
//     label: wallet label [required]
//     scan: the number of addresses to scan ahead for balances [optional, must be > 0]
func walletCreate(gateway Gatewayer) http.HandlerFunc {
	return func(w http.ResponseWriter, r *http.Request) {
		if r.Method != http.MethodPost {
			wh.Error405(w)
			return
		}

		seed := r.FormValue("seed")
		label := r.FormValue("label")
		scanNStr := r.FormValue("scan")

		if seed == "" {
			wh.Error400(w, "missing seed")
			return
		}

		if label == "" {
			wh.Error400(w, "missing label")
			return
		}

		var scanN uint64 = 1
		if scanNStr != "" {
			var err error
			scanN, err = strconv.ParseUint(scanNStr, 10, 64)
			if err != nil {
				wh.Error400(w, "invalid scan value")
				return
			}
		}

		if scanN == 0 {
			wh.Error400(w, "scan must be > 0")
			return
		}

		wlt, err := gateway.CreateWallet("", wallet.Options{
			Seed:  seed,
			Label: label,
		})
		if err != nil {
			wh.Error400(w, err.Error())
			return
		}

		wlt, err = gateway.ScanAheadWalletAddresses(wlt.GetFilename(), scanN-1)
		if err != nil {
			logger.Error("gateway.ScanAheadWalletAddresses failed: %v", err)
			wh.Error500(w)
			return
		}

		rlt := wallet.NewReadableWallet(wlt)
		wh.SendOr500(w, rlt)
	}
}

// method: POST
// url: /wallet/newAddress
// params:
// 		id: wallet id
// 	   num: number of address need to create, if not set the default value is 1
func walletNewAddresses(gateway Gatewayer) http.HandlerFunc {
	return func(w http.ResponseWriter, r *http.Request) {
		if r.Method != http.MethodPost {
			wh.Error405(w)
			return
		}

		wltID := r.FormValue("id")
		if wltID == "" {
			wh.Error400(w, "missing wallet id")
			return
		}

		// the number of address that need to create, default is 1
		var n uint64 = 1
		var err error
		num := r.FormValue("num")
		if num != "" {
			n, err = strconv.ParseUint(num, 10, 64)
			if err != nil {
				wh.Error400(w, "invalid num value")
				return
			}
		}

		addrs, err := gateway.NewAddresses(wltID, n)
		if err != nil {
			wh.Error400(w, err.Error())
			return
		}

		var rlt = struct {
			Address []string `json:"addresses"`
		}{}

		for _, a := range addrs {
			rlt.Address = append(rlt.Address, a.String())
		}

		wh.SendOr404(w, rlt)
		return
	}
}

// Update wallet label
func walletUpdateHandler(gateway Gatewayer) http.HandlerFunc {
	return func(w http.ResponseWriter, r *http.Request) {
		if r.Method != http.MethodPost {
			wh.Error405(w)
			return
		}
		// Update wallet
		wltID := r.FormValue("id")
		if wltID == "" {
			wh.Error400(w, "missing wallet id")
			return
		}

		label := r.FormValue("label")
		if label == "" {
			wh.Error400(w, "missing label")
			return
		}

		if err := gateway.UpdateWalletLabel(wltID, label); err != nil {
			logger.Errorf("update wallet label failed: %v", err)

			switch err {
			case wallet.ErrWalletNotExist:
				wh.Error404(w)
			default:
				wh.Error500Msg(w, err.Error())
			}
			return
		}

		wh.SendOr404(w, "success")
	}
}

// Returns a wallet by id
func walletGet(gateway Gatewayer) http.HandlerFunc {
	return func(w http.ResponseWriter, r *http.Request) {
		if r.Method != http.MethodGet {
			wh.Error405(w)
			return
		}

		wltID := r.FormValue("id")
		if wltID == "" {
			wh.Error400(w, fmt.Sprintf("missing wallet id"))
			return
		}

		wlt, err := gateway.GetWallet(wltID)
		if err != nil {
			wh.Error400(w, err.Error())
			return
		}

		wh.SendOr404(w, wlt)
	}
}

// Returns JSON of unconfirmed transactions for user's wallet
func walletTransactionsHandler(gateway Gatewayer) http.HandlerFunc {
	return func(w http.ResponseWriter, r *http.Request) {
		if r.Method != http.MethodGet {
			wh.Error405(w)
			return
		}

		wltID := r.FormValue("id")
		if wltID == "" {
			wh.Error400(w, "missing wallet id")
			return
		}

		txns, err := gateway.GetWalletUnconfirmedTxns(wltID)
		if err != nil {
			logger.Error("get wallet unconfirmed transactions failed: %v", err)
			switch err {
			case wallet.ErrWalletNotExist:
				wh.Error404(w)
			default:
				wh.Error500Msg(w, err.Error())
			}
			return
		}

		wh.SendOr404(w, txns)
	}
}

// Returns all loaded wallets
func walletsHandler(gateway *daemon.Gateway) http.HandlerFunc {
	return func(w http.ResponseWriter, r *http.Request) {
		wlts := gateway.GetWallets().ToReadable()
		wh.SendOr404(w, wlts)
	}
}

// WalletFolder struct
type WalletFolder struct {
	Address string `json:"address"`
}

// Loads/unloads wallets from the wallet directory
func getWalletFolder(gateway Gatewayer) http.HandlerFunc {
	return func(w http.ResponseWriter, r *http.Request) {
		ret := WalletFolder{
			Address: gateway.GetWalletDir(),
		}
		wh.SendOr404(w, ret)
	}
}

func newWalletSeed(gateway Gatewayer) http.HandlerFunc {
	return func(w http.ResponseWriter, r *http.Request) {
		if r.Method != http.MethodGet {
			wh.Error405(w)
			return
		}

		entropyValue := r.FormValue("entropy")
		if entropyValue == "" {
			entropyValue = "128"
		}

		entropyBits, err := strconv.Atoi(entropyValue)
		if err != nil {
			wh.Error400(w, "invalid entropy")
			return
		}

		// Entropy bit size can either be 128 or 256
		if entropyBits != 128 && entropyBits != 256 {
			wh.Error400(w, "entropy length must be 128 or 256")
			return
		}

		entropy, err := bip39.NewEntropy(entropyBits)
		if err != nil {
			logger.Error("bip39.NewEntropy failed: %v", err)
			wh.Error500(w)
			return
		}

		mnemonic, err := bip39.NewMnemonic(entropy)
		if err != nil {
			logger.Error("bip39.NewDefaultMnemomic failed: %v", err)
			wh.Error500(w)
			return
		}

		var rlt = struct {
			Seed string `json:"seed"`
		}{
			mnemonic,
		}
		wh.SendOr404(w, rlt)
	}
}

// RegisterWalletHandlers registers wallet handlers
func RegisterWalletHandlers(mux *http.ServeMux, gateway *daemon.Gateway) {
	// Returns wallet info
	// GET Arguments:
	//      id - Wallet ID.

	//  Gets a wallet .  Will be assigned name if present.
	mux.HandleFunc("/wallet", walletGet(gateway))

	// Loads wallet from seed, will scan ahead N address and
	// load addresses till the last one that have coins.
	// Method: POST
	// Args:
	//     seed: wallet seed [required]
	//     label: wallet label [required]
	//     scan: the number of addresses to scan ahead for balances [optional, must be > 0]
	mux.HandleFunc("/wallet/create", walletCreate(gateway))

	mux.HandleFunc("/wallet/newAddress", walletNewAddresses(gateway))

	// Returns the confirmed and predicted balance for a specific wallet.
	// The predicted balance is the confirmed balance minus any pending
	// spent amount.
	// GET arguments:
	//      id: Wallet ID
	mux.HandleFunc("/wallet/balance", walletBalanceHandler(gateway))

	// Sends coins&hours to another address.
	// POST arguments:
	//  id: Wallet ID
	//  coins: Number of coins to spend
	//  hours: Number of hours to spends
	//  fee: Number of hours to use as fee, on top of the default fee.
	//  Returns total amount spent if successful, otherwise error describing
	//  failure status.
	mux.HandleFunc("/wallet/spend", walletSpendHandler(gateway))

	// GET Arguments:
	//		id: Wallet ID
	// Returns all pending transanction for all addresses by selected Wallet
	mux.HandleFunc("/wallet/transactions", walletTransactionsHandler(gateway))

	// Update wallet label
	// 		GET Arguments:
	// 			id: wallet id
	// 			label: wallet label
	mux.HandleFunc("/wallet/update", walletUpdateHandler(gateway))

	// Returns all loaded wallets
	mux.HandleFunc("/wallets", walletsHandler(gateway))

	mux.HandleFunc("/wallets/folderName", getWalletFolder(gateway))

	// generate wallet seed
	mux.Handle("/wallet/newSeed", newWalletSeed(gateway))

	// generate wallet seed
}<|MERGE_RESOLUTION|>--- conflicted
+++ resolved
@@ -23,11 +23,6 @@
 	GetWalletBalance(wltID string) (wallet.BalancePair, error)
 	GetWallet(wltID string) (wallet.Wallet, error)
 	UpdateWalletLabel(wltID, label string) error
-<<<<<<< HEAD
-	GetBlockByHash(hash cipher.SHA256) (block coin.SignedBlock, ok bool)
-	GetBlockBySeq(seq uint64) (block coin.SignedBlock, ok bool)
-	GetBlocks(start, end uint64) (*visor.ReadableBlocks, error)
-=======
 	GetWalletUnconfirmedTxns(wltID string) ([]visor.UnconfirmedTxn, error)
 	CreateWallet(wltName string, options wallet.Options) (wallet.Wallet, error)
 	ScanAheadWalletAddresses(wltName string, scanN uint64) (wallet.Wallet, error)
@@ -35,7 +30,7 @@
 	GetWalletDir() string
 	GetBlockByHash(hash cipher.SHA256) (block coin.SignedBlock, ok bool)
 	GetBlockBySeq(seq uint64) (block coin.SignedBlock, ok bool)
->>>>>>> 17a3daa3
+	GetBlocks(start, end uint64) (*visor.ReadableBlocks, error)
 }
 
 // SpendResult represents the result of spending
