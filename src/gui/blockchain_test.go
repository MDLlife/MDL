--- conflicted
+++ resolved
@@ -21,32 +21,6 @@
 	"github.com/skycoin/skycoin/src/visor"
 )
 
-<<<<<<< HEAD
-// GetBlockByHash returns block by hash
-func (gw *FakeGateway) GetBlockByHash(hash cipher.SHA256) (block coin.SignedBlock, ok bool) {
-	args := gw.Called(hash)
-	return args.Get(0).(coin.SignedBlock), args.Bool(1)
-}
-
-// GetBlockBySeq returns block by seq
-func (gw *FakeGateway) GetBlockBySeq(seq uint64) (block coin.SignedBlock, ok bool) {
-	args := gw.Called(seq)
-	return args.Get(0).(coin.SignedBlock), args.Bool(1)
-}
-
-// GetBlocks returns a *visor.ReadableBlocks
-func (gw *FakeGateway) GetBlocks(start, end uint64) (*visor.ReadableBlocks, error) {
-	args := gw.Called(start, end)
-	return args.Get(0).(*visor.ReadableBlocks), args.Error(1)
-}
-
-func (gw *FakeGateway) GetLastBlocks(num uint64) (*visor.ReadableBlocks, error) {
-	args := gw.Called(num)
-	return args.Get(0).(*visor.ReadableBlocks), args.Error(1)
-}
-
-=======
->>>>>>> 4f5971a1
 func makeBadBlock(t *testing.T) *coin.Block {
 	genPublic, _ := cipher.GenerateKeyPair()
 	genAddress := cipher.AddressFromPubKey(genPublic)
@@ -415,97 +389,86 @@
 		gatewayGetLastBlocksResult *visor.ReadableBlocks
 		gatewayGetLastBlocksError  error
 		response                   *visor.ReadableBlocks
+		hostHeader                 string
 	}{
 		{
-			"405",
-			http.MethodPost,
-			"/last_blocks",
-			http.StatusMethodNotAllowed,
-			"405 Method Not Allowed",
-			httpBody{
+			name:   "405",
+			method: http.MethodPost,
+			status: http.StatusMethodNotAllowed,
+			err:    "405 Method Not Allowed",
+			body: httpBody{
 				Num: "1",
 			},
-			1,
-			&visor.ReadableBlocks{},
-			nil,
-			&visor.ReadableBlocks{},
-		},
-		{
-			"400 - empty num value",
-			http.MethodGet,
-			"/last_blocks",
-			http.StatusBadRequest,
-			"400 Bad Request - Param: num is empty",
-			httpBody{},
-			1,
-			&visor.ReadableBlocks{},
-			nil,
-			&visor.ReadableBlocks{},
-		},
-		{
-			"400 - bad num value",
-			http.MethodGet,
-			"/last_blocks",
-			http.StatusBadRequest,
-			"400 Bad Request - strconv.ParseUint: parsing \"badNumValue\": invalid syntax",
-			httpBody{
+			num: 1,
+		},
+		{
+			name:   "400 - empty num value",
+			method: http.MethodGet,
+			status: http.StatusBadRequest,
+			err:    "400 Bad Request - Param: num is empty",
+			num:    1,
+		},
+		{
+			name:   "400 - bad num value",
+			method: http.MethodGet,
+			status: http.StatusBadRequest,
+			err:    "400 Bad Request - strconv.ParseUint: parsing \"badNumValue\": invalid syntax",
+			body: httpBody{
 				Num: "badNumValue",
 			},
-			1,
-			&visor.ReadableBlocks{},
-			nil,
-			&visor.ReadableBlocks{},
-		},
-		{
-			"400 - gatewayGetLastBlocksError",
-			http.MethodGet,
-			"/last_blocks",
-			http.StatusBadRequest,
-			"400 Bad Request - Get last 1 blocks failed: gatewayGetLastBlocksError",
-			httpBody{
+			num: 1,
+		},
+		{
+			name:   "400 - gatewayGetLastBlocksError",
+			method: http.MethodGet,
+			status: http.StatusBadRequest,
+			err:    "400 Bad Request - Get last 1 blocks failed: gatewayGetLastBlocksError",
+			body: httpBody{
 				Num: "1",
 			},
-			1,
-			&visor.ReadableBlocks{},
-			errors.New("gatewayGetLastBlocksError"),
-			&visor.ReadableBlocks{},
-		},
-		{
-			"200",
-			http.MethodGet,
-			"/last_blocks",
-			http.StatusOK,
-			"",
-			httpBody{
+			num: 1,
+			gatewayGetLastBlocksError: errors.New("gatewayGetLastBlocksError"),
+		},
+		{
+			name:       "403 - Forbidden - invalid Host header",
+			method:     http.MethodGet,
+			status:     http.StatusForbidden,
+			err:        "403 Forbidden",
+			hostHeader: "example.com",
+		},
+		{
+			name:   "200",
+			method: http.MethodGet,
+			status: http.StatusOK,
+			body: httpBody{
 				Num: "1",
 			},
-			1,
-			&visor.ReadableBlocks{},
-			nil,
-			&visor.ReadableBlocks{},
+			num: 1,
 		},
 	}
 
 	for _, tc := range tt {
 		t.Run(tc.name, func(t *testing.T) {
-			gateway := &FakeGateway{
-				t: t,
-			}
+			endpoint := "/last_blocks"
+			gateway := NewGatewayerMock()
 
 			gateway.On("GetLastBlocks", tc.num).Return(tc.gatewayGetLastBlocksResult, tc.gatewayGetLastBlocksError)
+
 			v := url.Values{}
-			var url = tc.url
 			if tc.body.Num != "" {
 				v.Add("num", tc.body.Num)
 			}
 			if len(v) > 0 {
-				url += "?" + v.Encode()
-			}
-
-			req, err := http.NewRequest(tc.method, url, nil)
+				endpoint += "?" + v.Encode()
+			}
+
+			req, err := http.NewRequest(tc.method, endpoint, nil)
 			require.NoError(t, err)
+			if tc.hostHeader != "" {
+				req.Host = tc.hostHeader
+			}
 			rr := httptest.NewRecorder()
-			handler := http.HandlerFunc(getLastBlocks(gateway))
+			handler := NewServerMux(configuredHost, ".", gateway)
 
 			handler.ServeHTTP(rr, req)
 
@@ -517,7 +480,7 @@
 					tc.name, strings.TrimSpace(rr.Body.String()), status, tc.err)
 			} else {
 				var msg *visor.ReadableBlocks
-				err := json.Unmarshal(rr.Body.Bytes(), &msg)
+				err = json.Unmarshal(rr.Body.Bytes(), &msg)
 				require.NoError(t, err)
 				require.Equal(t, tc.response, msg)
 			}
