--- conflicted
+++ resolved
@@ -453,32 +453,6 @@
 	}
 }
 
-<<<<<<< HEAD
-func TestServiceNewAddress(t *testing.T) {
-	dir := prepareWltDir()
-	s, err := NewService(dir)
-	require.NoError(t, err)
-
-	// get the default wallet id
-	var id string
-	for id = range s.wallets {
-		break
-	}
-	addrs, err := s.NewAddresses(id, 1)
-	require.NoError(t, err)
-	require.Equal(t, 1, len(addrs))
-
-	// check if the wallet file is created
-	_, err = os.Stat(filepath.Join(dir, id))
-	require.NoError(t, err)
-
-	// wallet doesn't exist
-	_, err = s.NewAddresses("not_exist_id.wlt", 1)
-	require.Equal(t, ErrWalletNotExist, err)
-}
-
-=======
->>>>>>> 452491da
 func TestServiceGetAddress(t *testing.T) {
 	for _, enableWalletAPI := range []bool{true, false} {
 		for ct := range cryptoTable {
@@ -513,18 +487,6 @@
 		}
 
 	}
-<<<<<<< HEAD
-
-	addrs, err := s.GetAddresses(id)
-	require.NoError(t, err)
-	require.Equal(t, 1, len(addrs))
-
-	// test none exist wallet
-	notExistID := "not_exist_id.wlt"
-	_, err = s.GetAddresses(notExistID)
-	require.Equal(t, ErrWalletNotExist, err)
-=======
->>>>>>> 452491da
 }
 
 func TestServiceGetWallet(t *testing.T) {
