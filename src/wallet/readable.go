--- conflicted
+++ resolved
@@ -4,15 +4,8 @@
 
 	//"fmt"
 
-<<<<<<< HEAD
 	"github.com/MDLlife/MDL/src/cipher"
 	"github.com/MDLlife/MDL/src/util/file"
-=======
-	"fmt"
-
-	"github.com/skycoin/skycoin/src/cipher"
-	"github.com/skycoin/skycoin/src/util/file"
->>>>>>> 452491da
 )
 
 var (
