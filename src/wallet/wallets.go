package wallet

import (
	"bytes"
	"errors"
	"fmt"
	"io/ioutil"
	"os"
	"path/filepath"
	"sort"
	"strings"

	"github.com/MDLlife/MDL/src/cipher"
	"github.com/MDLlife/MDL/src/util/file"
)

// Wallets wallets map
type Wallets map[string]*Wallet

// LoadWallets Loads all wallets contained in wallet dir.  If any regular file in wallet
// dir fails to load, loading is aborted and error returned.  Only files with
// extension WalletExt are considered.
func LoadWallets(dir string) (Wallets, error) {
	// TODO -- don't load duplicate wallets.
	// TODO -- save a last_modified value in wallets to decide which to load
	entries, err := ioutil.ReadDir(dir)
	if err != nil {
		return nil, err
	}

	wallets := Wallets{}
	for _, e := range entries {
		if e.Mode().IsRegular() {
			name := e.Name()
			if !strings.HasSuffix(name, WalletExt) {
				continue
			}
			fullpath := filepath.Join(dir, name)
			rw, err := LoadReadableWallet(fullpath)
			if err != nil {
				return nil, err
			}
			w, err := rw.ToWallet()
			if err != nil {
				return nil, err
			}
			logger.Infof("Loaded wallet from %s", fullpath)
			w.setFilename(name)
			wallets[name] = w
		}
	}
	return wallets, nil
}

func backupWltFile(src, dst string) error {
	if _, err := os.Stat(dst); err == nil {
		return fmt.Errorf("%v file already exist", dst)
	}

	b, err := ioutil.ReadFile(src)
	if err != nil {
		return err
	}

	n, err := file.CopyFile(dst, bytes.NewBuffer(b))
	if err != nil {
		return err
	}

	// check if the content bytes are equal.
	if n != int64(len(b)) {
		return errors.New("copy file failed")
	}
	return nil
}

// add add walet to current wallet
func (wlts Wallets) add(w *Wallet) error {
	if _, dup := wlts[w.Filename()]; dup {
		return ErrWalletNameConflict
	}

	wlts[w.Filename()] = w
	return nil
}

// remove wallet of specific id
func (wlts Wallets) remove(id string) {
	delete(wlts, id)
}

// get returns wallet by wallet id
func (wlts Wallets) get(id string) (*Wallet, bool) {
	if w, ok := wlts[id]; ok {
		return w, true
	}
	return nil, false
}

// set sets a wallet into the map
<<<<<<< HEAD
func (wlts Wallets) set(w Wallet) {
	wlts[w.GetFilename()] = &w
}

// Update updates the given wallet, return error if not exist
func (wlts Wallets) Update(wltID string, updateFunc func(Wallet) Wallet) error {
	w, ok := wlts[wltID]
	if !ok {
		return ErrWalletNotExist
	}

	newWlt := updateFunc(*w)
	wlts[wltID] = &newWlt
	return nil
}

// NewAddresses creates num addresses in given wallet
func (wlts *Wallets) NewAddresses(wltID string, num uint64) ([]cipher.Address, error) {
	if w, ok := (*wlts)[wltID]; ok {
		return w.GenerateAddresses(num)
	}
	return nil, fmt.Errorf("wallet: %v does not exist", wltID)
}

// Save check for name conflicts!
// resolve conflicts for saving wallets who have different names
func (wlts Wallets) Save(dir string) map[string]error {
	errs := make(map[string]error)
	for id, w := range wlts {
		if err := w.Save(dir); err != nil {
			errs[id] = err
		}
=======
func (wlts Wallets) set(w *Wallet) {
	wlts[w.Filename()] = w.clone()
}

// NewAddresses creates num addresses in given wallet
func (wlts *Wallets) newAddresses(id string, num uint64) ([]cipher.Address, error) {
	if w, ok := (*wlts)[id]; ok {
		return w.GenerateAddresses(num)
>>>>>>> 452491da
	}
	return nil, fmt.Errorf("wallet: %v does not exist", id)
}

// ToReadable converts Wallets to *ReadableWallet array
func (wlts Wallets) ToReadable() []*ReadableWallet {
	var rw []*ReadableWallet
	for _, w := range wlts {
		rw = append(rw, NewReadableWallet(w))
	}

	sort.Slice(rw, func(i int, j int) bool {
		return rw[i].time() < rw[j].time()
	})
	return rw
}

// Update updates the given wallet, return error if not exist
func (wlts Wallets) update(id string, updateFunc func(*Wallet) error) error {
	w, ok := wlts[id]
	if !ok {
		return ErrWalletNotExist
	}

	// Clone the wallet
	cw := w.clone()

	// update the clone wallet, to avoid updateFunc interrupting the original wallet.
	if err := updateFunc(cw); err != nil {
		return err
	}

	// Wipes secrets in old wallet
	w.erase()
	wlts[id] = cw
	return nil
}<|MERGE_RESOLUTION|>--- conflicted
+++ resolved
@@ -98,40 +98,6 @@
 }
 
 // set sets a wallet into the map
-<<<<<<< HEAD
-func (wlts Wallets) set(w Wallet) {
-	wlts[w.GetFilename()] = &w
-}
-
-// Update updates the given wallet, return error if not exist
-func (wlts Wallets) Update(wltID string, updateFunc func(Wallet) Wallet) error {
-	w, ok := wlts[wltID]
-	if !ok {
-		return ErrWalletNotExist
-	}
-
-	newWlt := updateFunc(*w)
-	wlts[wltID] = &newWlt
-	return nil
-}
-
-// NewAddresses creates num addresses in given wallet
-func (wlts *Wallets) NewAddresses(wltID string, num uint64) ([]cipher.Address, error) {
-	if w, ok := (*wlts)[wltID]; ok {
-		return w.GenerateAddresses(num)
-	}
-	return nil, fmt.Errorf("wallet: %v does not exist", wltID)
-}
-
-// Save check for name conflicts!
-// resolve conflicts for saving wallets who have different names
-func (wlts Wallets) Save(dir string) map[string]error {
-	errs := make(map[string]error)
-	for id, w := range wlts {
-		if err := w.Save(dir); err != nil {
-			errs[id] = err
-		}
-=======
 func (wlts Wallets) set(w *Wallet) {
 	wlts[w.Filename()] = w.clone()
 }
@@ -140,7 +106,6 @@
 func (wlts *Wallets) newAddresses(id string, num uint64) ([]cipher.Address, error) {
 	if w, ok := (*wlts)[id]; ok {
 		return w.GenerateAddresses(num)
->>>>>>> 452491da
 	}
 	return nil, fmt.Errorf("wallet: %v does not exist", id)
 }
