--- conflicted
+++ resolved
@@ -37,11 +37,7 @@
 
 	outs, err := gateway.GetUnspentOutputs(daemon.FbyAddresses(addrs))
 	if err != nil {
-<<<<<<< HEAD
-		logger.Error("get unspent outputs failed: %v", err)
-=======
 		logger.Errorf("get unspent outputs failed: %v", err)
->>>>>>> 452491da
 		return makeErrorResponse(errCodeInternalError, fmt.Sprintf("gateway.GetUnspentOutputs failed: %v", err))
 	}
 
