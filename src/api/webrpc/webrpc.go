--- conflicted
+++ resolved
@@ -8,16 +8,10 @@
 	"net"
 	"net/http"
 	"strings"
-<<<<<<< HEAD
+	"time"
 
 	wh "github.com/MDLlife/MDL/src/util/http"
 	"github.com/MDLlife/MDL/src/util/logging"
-=======
-	"time"
-
-	wh "github.com/skycoin/skycoin/src/util/http"
-	"github.com/skycoin/skycoin/src/util/logging"
->>>>>>> 452491da
 )
 
 var (
@@ -137,10 +131,6 @@
 	quit     chan struct{}
 }
 
-<<<<<<< HEAD
-// New returns a new WebRPC object
-func New(addr string, gw Gatewayer) (*WebRPC, error) {
-=======
 // Config configures the WebRPC
 type Config struct {
 	ReadTimeout  time.Duration
@@ -170,7 +160,6 @@
 
 	mux := http.NewServeMux()
 
->>>>>>> 452491da
 	rpc := &WebRPC{
 		Addr:         addr,
 		Gateway:      gw,
@@ -187,11 +176,7 @@
 		handlers: make(map[string]HandlerFunc),
 	}
 
-<<<<<<< HEAD
-	rpc.mux.Handle("/webrpc", wh.HostCheck(logger, addr, http.HandlerFunc(rpc.Handler)))
-=======
 	mux.Handle("/webrpc", wh.HostCheck(logger, addr, http.HandlerFunc(rpc.Handler)))
->>>>>>> 452491da
 
 	if err := rpc.initHandlers(); err != nil {
 		return nil, err
