--- conflicted
+++ resolved
@@ -194,11 +194,7 @@
 			}
 
 			rr := httptest.NewRecorder()
-<<<<<<< HEAD
-			rpc.ServeHTTP(rr, r)
-=======
 			rpc.mux.ServeHTTP(rr, r)
->>>>>>> 452491da
 
 			require.Equal(t, tt.status, rr.Code)
 
