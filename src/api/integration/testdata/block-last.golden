--- conflicted
+++ resolved
@@ -8,12 +8,8 @@
 				"timestamp": 1431574528,
 				"fee": 2265261,
 				"version": 0,
-<<<<<<< HEAD
-				"tx_body_hash": "7fedede25290bd0663219c5783f3991cd4b23d7f1475b557632586ccd87c4969",
-				"ux_hash": "5ae734be33c594b52533fa443ed3834ddf5182b903ecc713eb35fe1a285d6db0"
-=======
-				"tx_body_hash": "0a610a34a8408effe8f2f70e4a85a3a8f4aca923f43e10a8a6e08cf410d7a35d"
->>>>>>> de3462d8
+				"tx_body_hash": "0a610a34a8408effe8f2f70e4a85a3a8f4aca923f43e10a8a6e08cf410d7a35d",
+				"ux_hash": "058d1d0a22be7b9f5567a236866836a87d922760581832cfb8bfbd8b337d64b1"
 			},
 			"body": {
 				"txns": [
