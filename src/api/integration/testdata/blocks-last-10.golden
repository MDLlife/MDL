--- conflicted
+++ resolved
@@ -8,12 +8,8 @@
 				"timestamp": 1430836422,
 				"fee": 62,
 				"version": 0,
-<<<<<<< HEAD
-				"tx_body_hash": "876a59d34949a15c57c26c045382c11966ff97130cfcd8de2137039d2afce9a1",
-				"ux_hash": "5601fbd4841d3e8ea4ac2935f4f10259923cb0b235af75650be7886816a88be2"
-=======
-				"tx_body_hash": "95d847102c01d071982e67b8e7dfae50715b0fc0179d33f4b050974e634905e1"
->>>>>>> de3462d8
+				"tx_body_hash": "95d847102c01d071982e67b8e7dfae50715b0fc0179d33f4b050974e634905e1",
+				"ux_hash": "d954806eed41026d3c60bc88e8fb569b3aa9007a9679e03ac61724ee3e723b01"
 			},
 			"body": {
 				"txns": [
@@ -49,12 +45,8 @@
 				"timestamp": 1430870562,
 				"fee": 6084778,
 				"version": 0,
-<<<<<<< HEAD
-				"tx_body_hash": "85de4a35bd2560a813cb85f148b8b3347156e4b3b9168d2a1e24c876c2081183",
-				"ux_hash": "0b0ccb54f10611016f44b9f827e6c2184f417a813efd5baa56601815c6ebcb31"
-=======
-				"tx_body_hash": "fb495093f2f4e5c6555c50150ea60c0a6f430e53aa971ebb3e2b5412866a1f06"
->>>>>>> de3462d8
+				"tx_body_hash": "fb495093f2f4e5c6555c50150ea60c0a6f430e53aa971ebb3e2b5412866a1f06",
+				"ux_hash": "e06be06b42f1aa65940658c601cf7132041f7a1eeaffdeede72cef54d9465e66"
 			},
 			"body": {
 				"txns": [
@@ -96,12 +88,8 @@
 				"timestamp": 1430870592,
 				"fee": 849078,
 				"version": 0,
-<<<<<<< HEAD
-				"tx_body_hash": "a14bbc57cdb135b0015ce5e668f5a86f60a1e3293d18ebb6fb183aeb6cd46114",
-				"ux_hash": "31c4bdeea122707e67cba2cde0a3ca0b6343fa692803ff7cb30eb93b4ada79c9"
-=======
-				"tx_body_hash": "7abef7e4080bf2cbe9f147d7c9cbe4c950b38f8477d304466c938b937cd379ba"
->>>>>>> de3462d8
+				"tx_body_hash": "7abef7e4080bf2cbe9f147d7c9cbe4c950b38f8477d304466c938b937cd379ba",
+				"ux_hash": "41c039e8b2ade1a2cd9f7a58873d57729c30d3639a33755b0317ceff66e6f7a9"
 			},
 			"body": {
 				"txns": [
@@ -143,12 +131,8 @@
 				"timestamp": 1430871512,
 				"fee": 764646,
 				"version": 0,
-<<<<<<< HEAD
-				"tx_body_hash": "c135e57bb3c30748731c1c4148babac8fef4351cc28f93d1dc633a51c4926751",
-				"ux_hash": "8e2b76c2e7141ed3cf47248f1d97fd1748a52c5068faf5e22abf20b85155c252"
-=======
-				"tx_body_hash": "a7665cec98224150968ec1ef9ef2d6b3175c9de8f9f8c7bc786b30cc74997c57"
->>>>>>> de3462d8
+				"tx_body_hash": "a7665cec98224150968ec1ef9ef2d6b3175c9de8f9f8c7bc786b30cc74997c57",
+				"ux_hash": "abc08f5bf1ed183dd5dfa6dda09d9de6adfa23e310454861ae1fb938e0384321"
 			},
 			"body": {
 				"txns": [
@@ -190,12 +174,8 @@
 				"timestamp": 1430871622,
 				"fee": 111521,
 				"version": 0,
-<<<<<<< HEAD
-				"tx_body_hash": "5e7f3505865b69aff361594e2e0760cbabce08f97b0afaf122457d9e470846b1",
-				"ux_hash": "1deb60545696a57a7eb6672560320c434f5fd9bbad59856a171291a6e4233910"
-=======
-				"tx_body_hash": "ad44a8027a825e82a20cdd910d9bd41d74025601b7668c80655e9b45afb8bb93"
->>>>>>> de3462d8
+				"tx_body_hash": "ad44a8027a825e82a20cdd910d9bd41d74025601b7668c80655e9b45afb8bb93",
+				"ux_hash": "4f36b853bdb042046c522f2f5e397ccb24b59a5ef6931dd1cb1d48cc87a1ffc9"
 			},
 			"body": {
 				"txns": [
@@ -237,12 +217,8 @@
 				"timestamp": 1430908702,
 				"fee": 110149,
 				"version": 0,
-<<<<<<< HEAD
-				"tx_body_hash": "d1a61e15ca5d7b8f230501e565245b4d82dcab6bfbc8eee2ec6a99cc03679977",
-				"ux_hash": "b076fb16d6c82f7e844ad998bab72d237e8aa73a6ddead9821f3fa288e43bcba"
-=======
-				"tx_body_hash": "9364ed6cfcc289df74dc6bac1993f7ab3441b898cb3f06918198d2476c83dbac"
->>>>>>> de3462d8
+				"tx_body_hash": "9364ed6cfcc289df74dc6bac1993f7ab3441b898cb3f06918198d2476c83dbac",
+				"ux_hash": "4013a4dd63875f19f124c440685a727e9654d8c2de3298f416bd98c2bbcf2ac9"
 			},
 			"body": {
 				"txns": [
@@ -284,12 +260,8 @@
 				"timestamp": 1431162639,
 				"fee": 2711954,
 				"version": 0,
-<<<<<<< HEAD
-				"tx_body_hash": "fe12747fa82c2db318294feaf7c66e51f25bf98eeba94450b215cbcd5dd115a3",
-				"ux_hash": "63af23cbd8f43180d454e5d3b2010505af3b8fbc768c70e5163ffc013b6555cd"
-=======
-				"tx_body_hash": "a17cf54c20ac7ec6e1362acf24c5e5589ed8b49bdba791a87430de160a473913"
->>>>>>> de3462d8
+				"tx_body_hash": "a17cf54c20ac7ec6e1362acf24c5e5589ed8b49bdba791a87430de160a473913",
+				"ux_hash": "5ad39ab834a65739085413db13fb8c152a641ba28b2b45322d1da9c6d9aa05ef"
 			},
 			"body": {
 				"txns": [
@@ -357,12 +329,8 @@
 				"timestamp": 1431162689,
 				"fee": 338994,
 				"version": 0,
-<<<<<<< HEAD
-				"tx_body_hash": "050909c81789777d23461836a0f22b842fc08d1af34773a9cb44b7b2afe272e6",
-				"ux_hash": "5cfc2b19dbd955385a3e8b83e694ca911ad1c2b662bb65ee0150241628c1fb36"
-=======
-				"tx_body_hash": "e4850021fb706f2b7a94fec9ade3c166823dcd980dc3954437471d98fb9d2280"
->>>>>>> de3462d8
+				"tx_body_hash": "e4850021fb706f2b7a94fec9ade3c166823dcd980dc3954437471d98fb9d2280",
+				"ux_hash": "c9b05516880ca6665a0f4fa52e7feb6fe83c1ffd6f4d2874877dfa67265524e2"
 			},
 			"body": {
 				"txns": [
@@ -404,12 +372,8 @@
 				"timestamp": 1431162729,
 				"fee": 395493,
 				"version": 0,
-<<<<<<< HEAD
-				"tx_body_hash": "4433b973748a4156b11294126238af04a43684d3ce48d60686738012e3a5a5ca",
-				"ux_hash": "8704ce450f5bf42468f373635ae2717aca1543d99faeba8c068694add237f547"
-=======
-				"tx_body_hash": "ecd101a6af263973ab75f87a3116231e6fe84a2281d0001c9aa2d7195545e78e"
->>>>>>> de3462d8
+				"tx_body_hash": "ecd101a6af263973ab75f87a3116231e6fe84a2281d0001c9aa2d7195545e78e",
+				"ux_hash": "428b5ba5d4928fa538d9a031bf9fa3eb215b47d780e43e69bcd71d87758ada2f"
 			},
 			"body": {
 				"txns": [
@@ -445,12 +409,8 @@
 				"timestamp": 1431339429,
 				"fee": 33129894,
 				"version": 0,
-<<<<<<< HEAD
-				"tx_body_hash": "a1f88a288f70ee008a99d28bc64b1f461c0b6454b04f058120521391e4c58cf0",
-				"ux_hash": "5461ae0f9f1e7bb8a11e732bd9cf469712b28738b0396d55199a3133c36e1538"
-=======
-				"tx_body_hash": "f58f664eea258100126636a4111838e489ef5aec848ca8498319c290fa2a0805"
->>>>>>> de3462d8
+				"tx_body_hash": "f58f664eea258100126636a4111838e489ef5aec848ca8498319c290fa2a0805",
+				"ux_hash": "c99075adc48450a9bf04b8b06defba39fc9cb029fbac413d57ee9fea241d84b4"
 			},
 			"body": {
 				"txns": [
@@ -492,12 +452,8 @@
 				"timestamp": 1431574528,
 				"fee": 2265261,
 				"version": 0,
-<<<<<<< HEAD
-				"tx_body_hash": "7fedede25290bd0663219c5783f3991cd4b23d7f1475b557632586ccd87c4969",
-				"ux_hash": "5ae734be33c594b52533fa443ed3834ddf5182b903ecc713eb35fe1a285d6db0"
-=======
-				"tx_body_hash": "0a610a34a8408effe8f2f70e4a85a3a8f4aca923f43e10a8a6e08cf410d7a35d"
->>>>>>> de3462d8
+				"tx_body_hash": "0a610a34a8408effe8f2f70e4a85a3a8f4aca923f43e10a8a6e08cf410d7a35d",
+				"ux_hash": "058d1d0a22be7b9f5567a236866836a87d922760581832cfb8bfbd8b337d64b1"
 			},
 			"body": {
 				"txns": [
