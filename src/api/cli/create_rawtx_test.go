package cli

import (
	"testing"

	"github.com/stretchr/testify/require"

	"github.com/MDLlife/MDL/src/cipher"
	"github.com/MDLlife/MDL/src/testutil"
	"github.com/MDLlife/MDL/src/util/fee"
	"github.com/MDLlife/MDL/src/visor"
	"github.com/MDLlife/MDL/src/wallet"
)

func TestMakeChangeOut(t *testing.T) {
	// single destination test
	uxOuts := []wallet.UxBalance{
		{
			Hash:    cipher.MustSHA256FromHex("f569461182b0efe9a5c666e9a35c6602b351021c1803cc740aca548cf6db4cb2"),
			Address: cipher.MustDecodeBase58Address("k3rmz3PGbTxd7KL8AL5CeHrWy35C1UcWND"),
			BkSeq:   10,
			Coins:   400e6,
			Hours:   1,
		},
		{
			Hash:    cipher.MustSHA256FromHex("bddf0aaf80f96c144f33ac8a27764a868d37e1c11e568063ebeb1367de859566"),
			Address: cipher.MustDecodeBase58Address("A2h4iWC1SDGmS6UPezatFzEUwirLJtjFUe"),
			BkSeq:   11,
			Coins:   300e6,
			Hours:   1,
		},
	}

	spendAmt := []SendAmount{{
		Addr:  "2PBmUva7J8WFsyWg979cREZkU3z2pkYjNkE",
		Coins: 600e6,
	}}

	chgAddr := "2konv5no3DZvSMxf2GPVtAfZinfwqCGhfVQ"
	_, err := cipher.DecodeBase58Address(chgAddr)
	require.NoError(t, err)

	txOuts, err := makeChangeOut(uxOuts, chgAddr, spendAmt)
	require.NoError(t, err)
	require.NotEmpty(t, txOuts)

	// Should have a change output and an output to the destination in toAddrs
	require.Len(t, txOuts, 2)

	chgOut := txOuts[1]
	t.Logf("chgOut:%+v\n", chgOut)
	require.Equal(t, chgAddr, chgOut.Address.String())
	require.Exactly(t, uint64(100e6), chgOut.Coins)

	spendOut := txOuts[0]
	require.Equal(t, spendAmt[0].Addr, spendOut.Address.String())
	require.Exactly(t, spendAmt[0].Coins, spendOut.Coins)

	require.Exactly(t, uint64(1), chgOut.Hours)
	require.Exactly(t, uint64(0), spendOut.Hours)

	// multiple destination test
	uxOuts = []wallet.UxBalance{
		{
			Hash:    cipher.MustSHA256FromHex("f569461182b0efe9a5c666e9a35c6602b351021c1803cc740aca548cf6db4cb2"),
			Address: cipher.MustDecodeBase58Address("k3rmz3PGbTxd7KL8AL5CeHrWy35C1UcWND"),
			BkSeq:   10,
			Coins:   10e6,
			Hours:   8,
		},
		{
			Hash:    cipher.MustSHA256FromHex("bddf0aaf80f96c144f33ac8a27764a868d37e1c11e568063ebeb1367de859566"),
			Address: cipher.MustDecodeBase58Address("A2h4iWC1SDGmS6UPezatFzEUwirLJtjFUe"),
			BkSeq:   11,
			Coins:   5e6,
			Hours:   16,
		},
	}

	spendAmt = []SendAmount{
		{
			Addr:  "2PBmUva7J8WFsyWg979cREZkU3z2pkYjNkE",
			Coins: 1e6,
		},
		{
			Addr:  "2CgSQ4FbtfbP6fJqmy75WwkW2tNsKPL2zzp",
			Coins: 2e6,
		}}

	_, err = cipher.DecodeBase58Address(chgAddr)
	require.NoError(t, err)

	txOuts, err = makeChangeOut(uxOuts, chgAddr, spendAmt)
	require.NoError(t, err)
	require.NotEmpty(t, txOuts)

	// Should have a change output and two output to the destination in toAddrs
	require.Len(t, txOuts, 3)

	chgOut = txOuts[2]
	t.Logf("chgOut:%+v\n", chgOut)
	require.Equal(t, chgAddr, chgOut.Address.String())
	require.Exactly(t, uint64(12e6), chgOut.Coins)

	for i := range spendAmt {
		require.Equal(t, spendAmt[i].Addr, txOuts[i].Address.String())
		require.Exactly(t, spendAmt[i].Coins, txOuts[i].Coins)
	}

	require.Exactly(t, uint64(9), chgOut.Hours)
	require.Exactly(t, uint64(1), txOuts[0].Hours)
	require.Exactly(t, uint64(2), txOuts[1].Hours)
}

func TestMakeChangeOutMinOneCoinHourSend(t *testing.T) {
	uxOuts := []wallet.UxBalance{
		{
			Hash:    cipher.MustSHA256FromHex("f569461182b0efe9a5c666e9a35c6602b351021c1803cc740aca548cf6db4cb2"),
			Address: cipher.MustDecodeBase58Address("k3rmz3PGbTxd7KL8AL5CeHrWy35C1UcWND"),
			BkSeq:   10,
			Coins:   400e6,
			Hours:   200,
		},
		{
			Hash:    cipher.MustSHA256FromHex("bddf0aaf80f96c144f33ac8a27764a868d37e1c11e568063ebeb1367de859566"),
			Address: cipher.MustDecodeBase58Address("A2h4iWC1SDGmS6UPezatFzEUwirLJtjFUe"),
			BkSeq:   11,
			Coins:   300e6,
			Hours:   100,
		},
	}

	spendAmt := []SendAmount{{
		Addr:  "2PBmUva7J8WFsyWg979cREZkU3z2pkYjNkE",
		Coins: 0.001e6,
	}}

	chgAddr := "2konv5no3DZvSMxf2GPVtAfZinfwqCGhfVQ"
	_, err := cipher.DecodeBase58Address(chgAddr)
	require.NoError(t, err)

	txOuts, err := makeChangeOut(uxOuts, chgAddr, spendAmt)
	require.NoError(t, err)
	require.NotEmpty(t, txOuts)

	// Should have a change output and an output to the destination in toAddrs
	require.Len(t, txOuts, 2)

	chgOut := txOuts[1]
	t.Logf("chgOut:%+v\n", chgOut)
	require.Equal(t, chgAddr, chgOut.Address.String())
	require.Exactly(t, uint64(699.999e6), chgOut.Coins)

	spendOut := txOuts[0]
	require.Equal(t, spendAmt[0].Addr, spendOut.Address.String())
	require.Exactly(t, spendAmt[0].Coins, spendOut.Coins)

	require.Exactly(t, uint64(149), chgOut.Hours)
	require.Exactly(t, uint64(1), spendOut.Hours)
}

func TestMakeChangeOutCoinHourCap(t *testing.T) {
	uxOuts := []wallet.UxBalance{
		{
			Hash:    cipher.MustSHA256FromHex("f569461182b0efe9a5c666e9a35c6602b351021c1803cc740aca548cf6db4cb2"),
			Address: cipher.MustDecodeBase58Address("k3rmz3PGbTxd7KL8AL5CeHrWy35C1UcWND"),
			BkSeq:   10,
			Coins:   400e6,
			Hours:   2000,
		},
		{
			Hash:    cipher.MustSHA256FromHex("bddf0aaf80f96c144f33ac8a27764a868d37e1c11e568063ebeb1367de859566"),
			Address: cipher.MustDecodeBase58Address("A2h4iWC1SDGmS6UPezatFzEUwirLJtjFUe"),
			BkSeq:   11,
			Coins:   300e6,
			Hours:   1000,
		},
	}

	spendAmt := []SendAmount{{
		Addr:  "2PBmUva7J8WFsyWg979cREZkU3z2pkYjNkE",
		Coins: 600e6,
	}}

	chgAddr := "2konv5no3DZvSMxf2GPVtAfZinfwqCGhfVQ"
	_, err := cipher.DecodeBase58Address(chgAddr)
	require.NoError(t, err)

	txOuts, err := makeChangeOut(uxOuts, chgAddr, spendAmt)
	require.NoError(t, err)
	require.NotEmpty(t, txOuts)

	// Should have a change output and an output to the destination in toAddrs
	require.Len(t, txOuts, 2)

	chgOut := txOuts[1]
	t.Logf("chgOut:%+v\n", chgOut)
	require.Equal(t, chgAddr, chgOut.Address.String())
	require.Exactly(t, uint64(100e6), chgOut.Coins)

	spendOut := txOuts[0]
	require.Equal(t, spendAmt[0].Addr, spendOut.Address.String())
	require.Exactly(t, spendAmt[0].Coins, spendOut.Coins)

	require.Exactly(t, uint64(900), chgOut.Hours)
	require.Exactly(t, uint64(600), spendOut.Hours)
}

func TestMakeChangeOutOneCoinHour(t *testing.T) {
	// As long as there is at least one coin hour left, creating a transaction
	// will still succeed
	uxOuts := []wallet.UxBalance{
		{
			Hash:    cipher.MustSHA256FromHex("f569461182b0efe9a5c666e9a35c6602b351021c1803cc740aca548cf6db4cb2"),
			BkSeq:   10,
			Address: cipher.MustDecodeBase58Address("k3rmz3PGbTxd7KL8AL5CeHrWy35C1UcWND"),
			Coins:   400e6,
			Hours:   0,
		},
		{
			Hash:    cipher.MustSHA256FromHex("bddf0aaf80f96c144f33ac8a27764a868d37e1c11e568063ebeb1367de859566"),
			BkSeq:   11,
			Address: cipher.MustDecodeBase58Address("A2h4iWC1SDGmS6UPezatFzEUwirLJtjFUe"),
			Coins:   300e6,
			Hours:   1,
		},
	}

	spendAmt := []SendAmount{{
		Addr:  "2PBmUva7J8WFsyWg979cREZkU3z2pkYjNkE",
		Coins: 600e6,
	}}

	chgAddr := "2konv5no3DZvSMxf2GPVtAfZinfwqCGhfVQ"
	_, err := cipher.DecodeBase58Address(chgAddr)
	require.NoError(t, err)

	txOuts, err := makeChangeOut(uxOuts, chgAddr, spendAmt)
	require.NoError(t, err)
	require.NotEmpty(t, txOuts)

	// Should have a change output and an output to the destination in toAddrs
	require.Len(t, txOuts, 2)

	chgOut := txOuts[1]
	t.Logf("chgOut:%+v\n", chgOut)
	require.Equal(t, chgAddr, chgOut.Address.String())
	require.Exactly(t, uint64(100e6), chgOut.Coins)
	require.Exactly(t, uint64(0), chgOut.Hours)

	spendOut := txOuts[0]
	require.Equal(t, spendAmt[0].Addr, spendOut.Address.String())
	require.Exactly(t, spendAmt[0].Coins, spendOut.Coins)
	require.Exactly(t, uint64(0), spendOut.Hours)
}

func TestMakeChangeOutInsufficientCoinHours(t *testing.T) {
	// If there are no coin hours in the inputs, creating the txn will fail
	// because it will not be accepted by the network
	uxOuts := []wallet.UxBalance{
		{
			Hash:    cipher.MustSHA256FromHex("f569461182b0efe9a5c666e9a35c6602b351021c1803cc740aca548cf6db4cb2"),
			BkSeq:   10,
			Address: cipher.MustDecodeBase58Address("k3rmz3PGbTxd7KL8AL5CeHrWy35C1UcWND"),
			Coins:   400e6,
			Hours:   0,
		},
		{
			Hash:    cipher.MustSHA256FromHex("bddf0aaf80f96c144f33ac8a27764a868d37e1c11e568063ebeb1367de859566"),
			BkSeq:   11,
			Address: cipher.MustDecodeBase58Address("A2h4iWC1SDGmS6UPezatFzEUwirLJtjFUe"),
			Coins:   300e6,
			Hours:   0,
		},
	}

	spendAmt := []SendAmount{{
		Addr:  "2PBmUva7J8WFsyWg979cREZkU3z2pkYjNkE",
		Coins: 600e6,
	}}

	chgAddr := "2konv5no3DZvSMxf2GPVtAfZinfwqCGhfVQ"
	_, err := cipher.DecodeBase58Address(chgAddr)
	require.NoError(t, err)

	_, err = makeChangeOut(uxOuts, chgAddr, spendAmt)
	testutil.RequireError(t, err, fee.ErrTxnNoFee.Error())
}

func TestChooseSpends(t *testing.T) {
	// Start with visor.ReadableOutputSet
	// Spends should be minimized

	// Insufficient HeadOutputs
	// Sufficient HeadOutputs, but insufficient after adjusting for OutgoingOutputs
	// Insufficient HeadOutputs, but sufficient after adjusting for IncomingOutputs
	// Sufficient HeadOutputs after adjusting for OutgoingOutputs

	var coins uint64 = 100e6

	hashA := testutil.RandSHA256(t).Hex()
	hashB := testutil.RandSHA256(t).Hex()
	hashC := testutil.RandSHA256(t).Hex()
	hashD := testutil.RandSHA256(t).Hex()

	addrA := testutil.MakeAddress().String()
	addrB := testutil.MakeAddress().String()
	addrC := testutil.MakeAddress().String()
	addrD := testutil.MakeAddress().String()

	cases := []struct {
		name     string
		err      error
		spendLen int
		ros      visor.ReadableOutputSet
	}{
		{
			"Insufficient HeadOutputs",
			wallet.ErrInsufficientBalance,
			0,
			visor.ReadableOutputSet{
				HeadOutputs: visor.ReadableOutputs{
					{
<<<<<<< HEAD
						Hash:            hashA,
						Address:         addrA,
						BkSeq:           22,
						Coins:           "75.000000",
						CalculatedHours: 100,
					},
					{
						Hash:            hashB,
						Address:         addrB,
						BkSeq:           19,
						Coins:           "13.000000",
						CalculatedHours: 0,
=======
						Hash:              hashA,
						Address:           addrA,
						BkSeq:             22,
						Coins:             "75.000000",
						CalculatedHours:   100,
						SourceTransaction: testutil.RandSHA256(t).Hex(),
					},
					{
						Hash:              hashB,
						Address:           addrB,
						BkSeq:             19,
						Coins:             "13.000000",
						CalculatedHours:   0,
						SourceTransaction: testutil.RandSHA256(t).Hex(),
>>>>>>> 452491da
					},
				},
			},
		},

		{
			"Sufficient HeadOutputs, but insufficient after subtracting OutgoingOutputs",
			wallet.ErrInsufficientBalance,
			0,
			visor.ReadableOutputSet{
				HeadOutputs: visor.ReadableOutputs{
					{
<<<<<<< HEAD
						Hash:            hashA,
						Address:         addrA,
						BkSeq:           22,
						Coins:           "75.000000",
						CalculatedHours: 100,
					},
					{
						Hash:            hashB,
						Address:         addrB,
						BkSeq:           19,
						Coins:           "50.000000",
						CalculatedHours: 0,
=======
						Hash:              hashA,
						Address:           addrA,
						BkSeq:             22,
						Coins:             "75.000000",
						CalculatedHours:   100,
						SourceTransaction: testutil.RandSHA256(t).Hex(),
					},
					{
						Hash:              hashB,
						Address:           addrB,
						BkSeq:             19,
						Coins:             "50.000000",
						CalculatedHours:   0,
						SourceTransaction: testutil.RandSHA256(t).Hex(),
>>>>>>> 452491da
					},
				},
				OutgoingOutputs: visor.ReadableOutputs{
					{
<<<<<<< HEAD
						Hash:            hashB,
						Address:         addrB,
						BkSeq:           19,
						Coins:           "50.000000",
						CalculatedHours: 0,
=======
						Hash:              hashB,
						Address:           addrB,
						BkSeq:             19,
						Coins:             "50.000000",
						CalculatedHours:   0,
						SourceTransaction: testutil.RandSHA256(t).Hex(),
>>>>>>> 452491da
					},
				},
			},
		},

		{
			"Insufficient HeadOutputs, but sufficient after adding IncomingOutputs",
			ErrTemporaryInsufficientBalance,
			0,
			visor.ReadableOutputSet{
				HeadOutputs: visor.ReadableOutputs{
					{
<<<<<<< HEAD
						Hash:            hashA,
						Address:         addrA,
						BkSeq:           22,
						Coins:           "20.000000",
						CalculatedHours: 100,
					},
					{
						Hash:            hashB,
						Address:         addrB,
						BkSeq:           19,
						Coins:           "30.000000",
						CalculatedHours: 0,
=======
						Hash:              hashA,
						Address:           addrA,
						BkSeq:             22,
						Coins:             "20.000000",
						CalculatedHours:   100,
						SourceTransaction: testutil.RandSHA256(t).Hex(),
					},
					{
						Hash:              hashB,
						Address:           addrB,
						BkSeq:             19,
						Coins:             "30.000000",
						CalculatedHours:   0,
						SourceTransaction: testutil.RandSHA256(t).Hex(),
>>>>>>> 452491da
					},
				},
				IncomingOutputs: visor.ReadableOutputs{
					{
<<<<<<< HEAD
						Hash:            hashC,
						Address:         addrC,
						BkSeq:           134,
						Coins:           "40.000000",
						CalculatedHours: 200,
					},
					{
						Hash:            hashD,
						Address:         addrD,
						BkSeq:           29,
						Coins:           "11.000000",
						CalculatedHours: 0,
=======
						Hash:              hashC,
						Address:           addrC,
						BkSeq:             134,
						Coins:             "40.000000",
						CalculatedHours:   200,
						SourceTransaction: testutil.RandSHA256(t).Hex(),
					},
					{
						Hash:              hashD,
						Address:           addrD,
						BkSeq:             29,
						Coins:             "11.000000",
						CalculatedHours:   0,
						SourceTransaction: testutil.RandSHA256(t).Hex(),
>>>>>>> 452491da
					},
				},
			},
		},

		{
			"Sufficient HeadOutputs and still sufficient after subtracting OutgoingOutputs",
			nil,
			2,
			visor.ReadableOutputSet{
				HeadOutputs: visor.ReadableOutputs{
					{
<<<<<<< HEAD
						Hash:            hashA,
						Address:         addrA,
						BkSeq:           22,
						Coins:           "15.000000",
						CalculatedHours: 100,
					},
					{
						Hash:            hashB,
						Address:         addrB,
						BkSeq:           19,
						Coins:           "90.000000",
						CalculatedHours: 0,
					},
					{
						Hash:            hashC,
						Address:         addrC,
						BkSeq:           19,
						Coins:           "20.000000",
						CalculatedHours: 1,
=======
						Hash:              hashA,
						Address:           addrA,
						BkSeq:             22,
						Coins:             "15.000000",
						CalculatedHours:   100,
						SourceTransaction: testutil.RandSHA256(t).Hex(),
					},
					{
						Hash:              hashB,
						Address:           addrB,
						BkSeq:             19,
						Coins:             "90.000000",
						CalculatedHours:   0,
						SourceTransaction: testutil.RandSHA256(t).Hex(),
					},
					{
						Hash:              hashC,
						Address:           addrC,
						BkSeq:             19,
						Coins:             "20.000000",
						CalculatedHours:   1,
						SourceTransaction: testutil.RandSHA256(t).Hex(),
>>>>>>> 452491da
					},
				},
				OutgoingOutputs: visor.ReadableOutputs{
					{
<<<<<<< HEAD
						Hash:            hashA,
						Address:         addrA,
						BkSeq:           22,
						Coins:           "15.000000",
						CalculatedHours: 100,
=======
						Hash:              hashA,
						Address:           addrA,
						BkSeq:             22,
						Coins:             "15.000000",
						CalculatedHours:   100,
						SourceTransaction: testutil.RandSHA256(t).Hex(),
>>>>>>> 452491da
					},
				},
			},
		},

		{
			"Sufficient HeadOutputs and still sufficient after subtracting OutgoingOutputs but will have no coinhours",
			fee.ErrTxnNoFee,
			0,
			visor.ReadableOutputSet{
				HeadOutputs: visor.ReadableOutputs{
					{
<<<<<<< HEAD
						Hash:            hashA,
						Address:         addrA,
						BkSeq:           22,
						Coins:           "15.000000",
						CalculatedHours: 100,
					},
					{
						Hash:            hashB,
						Address:         addrB,
						BkSeq:           19,
						Coins:           "90.000000",
						CalculatedHours: 0,
					},
					{
						Hash:            hashC,
						Address:         addrC,
						BkSeq:           19,
						Coins:           "30.000000",
						CalculatedHours: 0,
=======
						Hash:              hashA,
						Address:           addrA,
						BkSeq:             22,
						Coins:             "15.000000",
						CalculatedHours:   100,
						SourceTransaction: testutil.RandSHA256(t).Hex(),
					},
					{
						Hash:              hashB,
						Address:           addrB,
						BkSeq:             19,
						Coins:             "90.000000",
						CalculatedHours:   0,
						SourceTransaction: testutil.RandSHA256(t).Hex(),
					},
					{
						Hash:              hashC,
						Address:           addrC,
						BkSeq:             19,
						Coins:             "30.000000",
						CalculatedHours:   0,
						SourceTransaction: testutil.RandSHA256(t).Hex(),
>>>>>>> 452491da
					},
				},
				OutgoingOutputs: visor.ReadableOutputs{
					{
<<<<<<< HEAD
						Hash:            hashA,
						Address:         addrA,
						BkSeq:           22,
						Coins:           "15.000000",
						CalculatedHours: 100,
=======
						Hash:              hashA,
						Address:           addrA,
						BkSeq:             22,
						Coins:             "15.000000",
						CalculatedHours:   100,
						SourceTransaction: testutil.RandSHA256(t).Hex(),
>>>>>>> 452491da
					},
				},
			},
		},
	}

	for _, tc := range cases {
		t.Run(tc.name, func(t *testing.T) {
			spends, err := chooseSpends(tc.ros, coins)

			if tc.err != nil {
				testutil.RequireError(t, err, tc.err.Error())
			} else {
				require.NoError(t, err)
				require.Equal(t, tc.spendLen, len(spends))

				var totalCoins uint64
				for _, ux := range spends {
					totalCoins += ux.Coins
				}

				require.True(t, coins <= totalCoins)
			}
		})
	}
}<|MERGE_RESOLUTION|>--- conflicted
+++ resolved
@@ -321,20 +321,6 @@
 			visor.ReadableOutputSet{
 				HeadOutputs: visor.ReadableOutputs{
 					{
-<<<<<<< HEAD
-						Hash:            hashA,
-						Address:         addrA,
-						BkSeq:           22,
-						Coins:           "75.000000",
-						CalculatedHours: 100,
-					},
-					{
-						Hash:            hashB,
-						Address:         addrB,
-						BkSeq:           19,
-						Coins:           "13.000000",
-						CalculatedHours: 0,
-=======
 						Hash:              hashA,
 						Address:           addrA,
 						BkSeq:             22,
@@ -349,7 +335,6 @@
 						Coins:             "13.000000",
 						CalculatedHours:   0,
 						SourceTransaction: testutil.RandSHA256(t).Hex(),
->>>>>>> 452491da
 					},
 				},
 			},
@@ -362,20 +347,6 @@
 			visor.ReadableOutputSet{
 				HeadOutputs: visor.ReadableOutputs{
 					{
-<<<<<<< HEAD
-						Hash:            hashA,
-						Address:         addrA,
-						BkSeq:           22,
-						Coins:           "75.000000",
-						CalculatedHours: 100,
-					},
-					{
-						Hash:            hashB,
-						Address:         addrB,
-						BkSeq:           19,
-						Coins:           "50.000000",
-						CalculatedHours: 0,
-=======
 						Hash:              hashA,
 						Address:           addrA,
 						BkSeq:             22,
@@ -390,25 +361,16 @@
 						Coins:             "50.000000",
 						CalculatedHours:   0,
 						SourceTransaction: testutil.RandSHA256(t).Hex(),
->>>>>>> 452491da
 					},
 				},
 				OutgoingOutputs: visor.ReadableOutputs{
 					{
-<<<<<<< HEAD
-						Hash:            hashB,
-						Address:         addrB,
-						BkSeq:           19,
-						Coins:           "50.000000",
-						CalculatedHours: 0,
-=======
 						Hash:              hashB,
 						Address:           addrB,
 						BkSeq:             19,
 						Coins:             "50.000000",
 						CalculatedHours:   0,
 						SourceTransaction: testutil.RandSHA256(t).Hex(),
->>>>>>> 452491da
 					},
 				},
 			},
@@ -421,20 +383,6 @@
 			visor.ReadableOutputSet{
 				HeadOutputs: visor.ReadableOutputs{
 					{
-<<<<<<< HEAD
-						Hash:            hashA,
-						Address:         addrA,
-						BkSeq:           22,
-						Coins:           "20.000000",
-						CalculatedHours: 100,
-					},
-					{
-						Hash:            hashB,
-						Address:         addrB,
-						BkSeq:           19,
-						Coins:           "30.000000",
-						CalculatedHours: 0,
-=======
 						Hash:              hashA,
 						Address:           addrA,
 						BkSeq:             22,
@@ -449,25 +397,10 @@
 						Coins:             "30.000000",
 						CalculatedHours:   0,
 						SourceTransaction: testutil.RandSHA256(t).Hex(),
->>>>>>> 452491da
 					},
 				},
 				IncomingOutputs: visor.ReadableOutputs{
 					{
-<<<<<<< HEAD
-						Hash:            hashC,
-						Address:         addrC,
-						BkSeq:           134,
-						Coins:           "40.000000",
-						CalculatedHours: 200,
-					},
-					{
-						Hash:            hashD,
-						Address:         addrD,
-						BkSeq:           29,
-						Coins:           "11.000000",
-						CalculatedHours: 0,
-=======
 						Hash:              hashC,
 						Address:           addrC,
 						BkSeq:             134,
@@ -482,7 +415,6 @@
 						Coins:             "11.000000",
 						CalculatedHours:   0,
 						SourceTransaction: testutil.RandSHA256(t).Hex(),
->>>>>>> 452491da
 					},
 				},
 			},
@@ -495,27 +427,6 @@
 			visor.ReadableOutputSet{
 				HeadOutputs: visor.ReadableOutputs{
 					{
-<<<<<<< HEAD
-						Hash:            hashA,
-						Address:         addrA,
-						BkSeq:           22,
-						Coins:           "15.000000",
-						CalculatedHours: 100,
-					},
-					{
-						Hash:            hashB,
-						Address:         addrB,
-						BkSeq:           19,
-						Coins:           "90.000000",
-						CalculatedHours: 0,
-					},
-					{
-						Hash:            hashC,
-						Address:         addrC,
-						BkSeq:           19,
-						Coins:           "20.000000",
-						CalculatedHours: 1,
-=======
 						Hash:              hashA,
 						Address:           addrA,
 						BkSeq:             22,
@@ -538,25 +449,16 @@
 						Coins:             "20.000000",
 						CalculatedHours:   1,
 						SourceTransaction: testutil.RandSHA256(t).Hex(),
->>>>>>> 452491da
 					},
 				},
 				OutgoingOutputs: visor.ReadableOutputs{
 					{
-<<<<<<< HEAD
-						Hash:            hashA,
-						Address:         addrA,
-						BkSeq:           22,
-						Coins:           "15.000000",
-						CalculatedHours: 100,
-=======
 						Hash:              hashA,
 						Address:           addrA,
 						BkSeq:             22,
 						Coins:             "15.000000",
 						CalculatedHours:   100,
 						SourceTransaction: testutil.RandSHA256(t).Hex(),
->>>>>>> 452491da
 					},
 				},
 			},
@@ -569,27 +471,6 @@
 			visor.ReadableOutputSet{
 				HeadOutputs: visor.ReadableOutputs{
 					{
-<<<<<<< HEAD
-						Hash:            hashA,
-						Address:         addrA,
-						BkSeq:           22,
-						Coins:           "15.000000",
-						CalculatedHours: 100,
-					},
-					{
-						Hash:            hashB,
-						Address:         addrB,
-						BkSeq:           19,
-						Coins:           "90.000000",
-						CalculatedHours: 0,
-					},
-					{
-						Hash:            hashC,
-						Address:         addrC,
-						BkSeq:           19,
-						Coins:           "30.000000",
-						CalculatedHours: 0,
-=======
 						Hash:              hashA,
 						Address:           addrA,
 						BkSeq:             22,
@@ -612,25 +493,16 @@
 						Coins:             "30.000000",
 						CalculatedHours:   0,
 						SourceTransaction: testutil.RandSHA256(t).Hex(),
->>>>>>> 452491da
 					},
 				},
 				OutgoingOutputs: visor.ReadableOutputs{
 					{
-<<<<<<< HEAD
-						Hash:            hashA,
-						Address:         addrA,
-						BkSeq:           22,
-						Coins:           "15.000000",
-						CalculatedHours: 100,
-=======
 						Hash:              hashA,
 						Address:           addrA,
 						BkSeq:             22,
 						Coins:             "15.000000",
 						CalculatedHours:   100,
 						SourceTransaction: testutil.RandSHA256(t).Hex(),
->>>>>>> 452491da
 					},
 				},
 			},
