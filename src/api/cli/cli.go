--- conflicted
+++ resolved
@@ -21,21 +21,13 @@
 )
 
 const (
-<<<<<<< HEAD
-	Version           = "0.21.1"
-=======
 	// Version is the CLI Version
 	Version           = "0.23.0"
->>>>>>> 452491da
 	walletExt         = ".wlt"
 	defaultCoin       = "mdl"
 	defaultWalletName = "$COIN_cli" + walletExt
 	defaultWalletDir  = "$HOME/.$COIN/wallets"
-<<<<<<< HEAD
 	defaultRpcAddress = "127.0.0.1:8330"
-=======
-	defaultRPCAddress = "127.0.0.1:6430"
->>>>>>> 452491da
 )
 
 var (
@@ -241,11 +233,6 @@
 		walletDirCmd(),
 		walletHisCmd(),
 		walletOutputsCmd(cfg),
-<<<<<<< HEAD
-		checkdbCmd(),
-		verifyAddressCmd(),
-=======
->>>>>>> 452491da
 	}
 
 	app.Name = fmt.Sprintf("%s-cli", cfg.Coin)
