--- conflicted
+++ resolved
@@ -93,15 +93,10 @@
     return b
 }
 
-// Returns Address Checksum
-// Address is 
+// Returns Address Checksum which is the first 4 bytes of sha256(key+version)
 func (self *Address) Checksum() Checksum {
-<<<<<<< HEAD
     // Version comes after the address to support vanity addresses
-    r1 := append([]byte{self.Version}, self.Key[:]...)
-=======
     r1 := append(self.Key[:], []byte{self.Version}...)
->>>>>>> be1b3e27
     r2 := SumSHA256(r1[:])
     var c Checksum
     copy(c[:], r2[:len(c)])
