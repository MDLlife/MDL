package coin

import (
	"bytes"
	"errors"
	"math"
	"sort"
	"strings"
	"testing"

	"github.com/stretchr/testify/require"

<<<<<<< HEAD
	"github.com/MDLlife/MDL/src/cipher"
	"github.com/MDLlife/MDL/src/cipher/encoder"
	"github.com/MDLlife/MDL/src/testutil"
=======
	"github.com/skycoin/skycoin/src/cipher"
	"github.com/skycoin/skycoin/src/cipher/encoder"
	"github.com/skycoin/skycoin/src/testutil"
	_require "github.com/skycoin/skycoin/src/testutil/require"
>>>>>>> 452491da
)

func makeTransactionFromUxOut(t *testing.T, ux UxOut, s cipher.SecKey) Transaction {
	tx := Transaction{}
	tx.PushInput(ux.Hash())
	tx.PushOutput(makeAddress(), 1e6, 50)
	tx.PushOutput(makeAddress(), 5e6, 50)
	tx.SignInputs([]cipher.SecKey{s})
	tx.UpdateHeader()
	return tx
}

func makeTransaction(t *testing.T) Transaction {
	ux, s := makeUxOutWithSecret(t)
	return makeTransactionFromUxOut(t, ux, s)
}

func makeTransactions(t *testing.T, n int) Transactions {
	txns := make(Transactions, n)
	for i := range txns {
		txns[i] = makeTransaction(t)
	}
	return txns
}

func makeAddress() cipher.Address {
	p, _ := cipher.GenerateKeyPair()
	return cipher.AddressFromPubKey(p)
}

func copyTransaction(tx Transaction) Transaction {
	txo := Transaction{}
	txo.Length = tx.Length
	txo.Type = tx.Type
	txo.InnerHash = tx.InnerHash
	txo.Sigs = make([]cipher.Sig, len(tx.Sigs))
	copy(txo.Sigs, tx.Sigs)
	txo.In = make([]cipher.SHA256, len(tx.In))
	copy(txo.In, tx.In)
	txo.Out = make([]TransactionOutput, len(tx.Out))
	copy(txo.Out, tx.Out)
	return txo
}

func TestTransactionVerify(t *testing.T) {
	// Mismatch header hash
	tx := makeTransaction(t)
	tx.InnerHash = cipher.SHA256{}
	testutil.RequireError(t, tx.Verify(), "Invalid header hash")

	// No inputs
	tx = makeTransaction(t)
	tx.In = make([]cipher.SHA256, 0)
	tx.UpdateHeader()
	testutil.RequireError(t, tx.Verify(), "No inputs")

	// No outputs
	tx = makeTransaction(t)
	tx.Out = make([]TransactionOutput, 0)
	tx.UpdateHeader()
	testutil.RequireError(t, tx.Verify(), "No outputs")

	// Invalid number of sigs
	tx = makeTransaction(t)
	tx.Sigs = make([]cipher.Sig, 0)
	tx.UpdateHeader()
	testutil.RequireError(t, tx.Verify(), "Invalid number of signatures")
	tx.Sigs = make([]cipher.Sig, 20)
	tx.UpdateHeader()
	testutil.RequireError(t, tx.Verify(), "Invalid number of signatures")

	// Too many sigs & inputs
	tx = makeTransaction(t)
	tx.Sigs = make([]cipher.Sig, math.MaxUint16)
	tx.In = make([]cipher.SHA256, math.MaxUint16)
	tx.UpdateHeader()
	testutil.RequireError(t, tx.Verify(), "Too many signatures and inputs")

	// Duplicate inputs
	ux, s := makeUxOutWithSecret(t)
	tx = makeTransactionFromUxOut(t, ux, s)
	tx.PushInput(tx.In[0])
	tx.Sigs = nil
	tx.SignInputs([]cipher.SecKey{s, s})
	tx.UpdateHeader()
	testutil.RequireError(t, tx.Verify(), "Duplicate spend")

	// Duplicate outputs
	tx = makeTransaction(t)
	to := tx.Out[0]
	tx.PushOutput(to.Address, to.Coins, to.Hours)
	tx.UpdateHeader()
	testutil.RequireError(t, tx.Verify(), "Duplicate output in transaction")

	// Invalid signature, empty
	tx = makeTransaction(t)
	tx.Sigs[0] = cipher.Sig{}
	testutil.RequireError(t, tx.Verify(), "Failed to recover public key")
	// We can't check here for other invalid signatures:
	//      - Signatures signed by someone else, spending coins they don't own
	//      - Signature is for wrong hash
	// This must be done by blockchain tests, because we need the address
	// from the unspent being spent

	// Output coins are 0
	tx = makeTransaction(t)
	tx.Out[0].Coins = 0
	tx.UpdateHeader()
	testutil.RequireError(t, tx.Verify(), "Zero coin output")

	// Output coin overflow
	tx = makeTransaction(t)
	tx.Out[0].Coins = math.MaxUint64 - 3e6
	tx.UpdateHeader()
	testutil.RequireError(t, tx.Verify(), "Output coins overflow")

	// Output coins are not multiples of 1e6 (valid, decimal restriction is not enforced here)
	tx = makeTransaction(t)
	tx.Out[0].Coins += 10
	tx.UpdateHeader()
	tx.Sigs = nil
	tx.SignInputs([]cipher.SecKey{genSecret})
	require.NotEqual(t, tx.Out[0].Coins%1e6, uint64(0))
	require.NoError(t, tx.Verify())

	// Valid
	tx = makeTransaction(t)
	tx.Out[0].Coins = 10e6
	tx.Out[1].Coins = 1e6
	tx.UpdateHeader()
	require.Nil(t, tx.Verify())
}

func TestTransactionVerifyInput(t *testing.T) {
	// Invalid uxIn args
	tx := makeTransaction(t)
<<<<<<< HEAD
	require.PanicsWithValue(t, "tx.In != uxIn", func() {
		tx.VerifyInput(nil)
	})
	require.PanicsWithValue(t, "tx.In != uxIn", func() {
		tx.VerifyInput(UxArray{})
	})
	require.PanicsWithValue(t, "tx.In != uxIn", func() {
=======
	_require.PanicsWithLogMessage(t, "tx.In != uxIn", func() {
		tx.VerifyInput(nil)
	})
	_require.PanicsWithLogMessage(t, "tx.In != uxIn", func() {
		tx.VerifyInput(UxArray{})
	})
	_require.PanicsWithLogMessage(t, "tx.In != uxIn", func() {
>>>>>>> 452491da
		tx.VerifyInput(make(UxArray, 3))
	})

	// tx.In != tx.Sigs
	ux, s := makeUxOutWithSecret(t)
	tx = makeTransactionFromUxOut(t, ux, s)
	tx.Sigs = []cipher.Sig{}
<<<<<<< HEAD
	require.PanicsWithValue(t, "tx.In != tx.Sigs", func() {
=======
	_require.PanicsWithLogMessage(t, "tx.In != tx.Sigs", func() {
>>>>>>> 452491da
		tx.VerifyInput(UxArray{ux})
	})

	ux, s = makeUxOutWithSecret(t)
	tx = makeTransactionFromUxOut(t, ux, s)
	tx.Sigs = append(tx.Sigs, cipher.Sig{})
<<<<<<< HEAD
	require.PanicsWithValue(t, "tx.In != tx.Sigs", func() {
=======
	_require.PanicsWithLogMessage(t, "tx.In != tx.Sigs", func() {
>>>>>>> 452491da
		tx.VerifyInput(UxArray{ux})
	})

	// tx.InnerHash != tx.HashInner()
	ux, s = makeUxOutWithSecret(t)
	tx = makeTransactionFromUxOut(t, ux, s)
	tx.InnerHash = cipher.SHA256{}
<<<<<<< HEAD
	require.PanicsWithValue(t, "Invalid Tx Inner Hash", func() {
=======
	_require.PanicsWithLogMessage(t, "Invalid Tx Inner Hash", func() {
>>>>>>> 452491da
		tx.VerifyInput(UxArray{ux})
	})

	// tx.In does not match uxIn hashes
	ux, s = makeUxOutWithSecret(t)
	tx = makeTransactionFromUxOut(t, ux, s)
<<<<<<< HEAD
	require.PanicsWithValue(t, "Ux hash mismatch", func() {
=======
	_require.PanicsWithLogMessage(t, "Ux hash mismatch", func() {
>>>>>>> 452491da
		tx.VerifyInput(UxArray{UxOut{}})
	})

	// Invalid signature
	ux, s = makeUxOutWithSecret(t)
	tx = makeTransactionFromUxOut(t, ux, s)
	tx.Sigs[0] = cipher.Sig{}
	err := tx.VerifyInput(UxArray{ux})
	testutil.RequireError(t, err, "Signature not valid for output being spent")

	// Valid
	ux, s = makeUxOutWithSecret(t)
	tx = makeTransactionFromUxOut(t, ux, s)
	err = tx.VerifyInput(UxArray{ux})
	require.NoError(t, err)
}

func TestTransactionPushInput(t *testing.T) {
	tx := &Transaction{}
	ux := makeUxOut(t)
	require.Equal(t, tx.PushInput(ux.Hash()), uint16(0))
	require.Equal(t, len(tx.In), 1)
	require.Equal(t, tx.In[0], ux.Hash())
	tx.In = append(tx.In, make([]cipher.SHA256, math.MaxUint16)...)
	ux = makeUxOut(t)
	require.Panics(t, func() { tx.PushInput(ux.Hash()) })
}

func TestTransactionPushOutput(t *testing.T) {
	tx := &Transaction{}
	a := makeAddress()
	tx.PushOutput(a, 100, 150)
	require.Equal(t, len(tx.Out), 1)
	require.Equal(t, tx.Out[0], TransactionOutput{
		Address: a,
		Coins:   100,
		Hours:   150,
	})
	for i := 1; i < 20; i++ {
		a := makeAddress()
		tx.PushOutput(a, uint64(i*100), uint64(i*50))
		require.Equal(t, len(tx.Out), i+1)
		require.Equal(t, tx.Out[i], TransactionOutput{
			Address: a,
			Coins:   uint64(i * 100),
			Hours:   uint64(i * 50),
		})
	}
}

func TestTransactionSignInputs(t *testing.T) {
	tx := &Transaction{}
	// Panics if txns already signed
	tx.Sigs = append(tx.Sigs, cipher.Sig{})
	require.Panics(t, func() { tx.SignInputs([]cipher.SecKey{}) })
	// Panics if not enough keys
	tx = &Transaction{}
	ux, s := makeUxOutWithSecret(t)
	tx.PushInput(ux.Hash())
	ux2, s2 := makeUxOutWithSecret(t)
	tx.PushInput(ux2.Hash())
	tx.PushOutput(makeAddress(), 40, 80)
	require.Equal(t, len(tx.Sigs), 0)
	require.Panics(t, func() { tx.SignInputs([]cipher.SecKey{s}) })
	require.Equal(t, len(tx.Sigs), 0)
	// Valid signing
	h := tx.HashInner()
	require.NotPanics(t, func() { tx.SignInputs([]cipher.SecKey{s, s2}) })
	require.Equal(t, len(tx.Sigs), 2)
	require.Equal(t, tx.HashInner(), h)
	p := cipher.PubKeyFromSecKey(s)
	a := cipher.AddressFromPubKey(p)
	p = cipher.PubKeyFromSecKey(s2)
	a2 := cipher.AddressFromPubKey(p)
	require.Nil(t, cipher.ChkSig(a, cipher.AddSHA256(h, tx.In[0]), tx.Sigs[0]))
	require.Nil(t, cipher.ChkSig(a2, cipher.AddSHA256(h, tx.In[1]), tx.Sigs[1]))
	require.NotNil(t, cipher.ChkSig(a, h, tx.Sigs[1]))
	require.NotNil(t, cipher.ChkSig(a2, h, tx.Sigs[0]))
}

func TestTransactionHash(t *testing.T) {
	tx := makeTransaction(t)
	require.NotEqual(t, tx.Hash(), cipher.SHA256{})
	require.NotEqual(t, tx.HashInner(), tx.Hash())
}

func TestTransactionUpdateHeader(t *testing.T) {
	tx := makeTransaction(t)
	h := tx.InnerHash
	tx.InnerHash = cipher.SHA256{}
	tx.UpdateHeader()
	require.NotEqual(t, tx.InnerHash, cipher.SHA256{})
	require.Equal(t, tx.InnerHash, h)
	require.Equal(t, tx.InnerHash, tx.HashInner())
}

func TestTransactionHashInner(t *testing.T) {
	tx := makeTransaction(t)

	h := tx.HashInner()
	require.NotEqual(t, h, cipher.SHA256{})

	// If tx.In is changed, hash should change
	tx2 := copyTransaction(tx)
	ux := makeUxOut(t)
	tx2.In[0] = ux.Hash()
	require.NotEqual(t, tx, tx2)
	require.Equal(t, tx2.In[0], ux.Hash())
	require.NotEqual(t, tx.HashInner(), tx2.HashInner())

	// If tx.Out is changed, hash should change
	tx2 = copyTransaction(tx)
	a := makeAddress()
	tx2.Out[0].Address = a
	require.NotEqual(t, tx, tx2)
	require.Equal(t, tx2.Out[0].Address, a)
	require.NotEqual(t, tx.HashInner(), tx2.HashInner())

	// If tx.Head is changed, hash should not change
	tx2 = copyTransaction(tx)
	tx.Sigs = append(tx.Sigs, cipher.Sig{})
	require.Equal(t, tx.HashInner(), tx2.HashInner())
}

func TestTransactionSerialization(t *testing.T) {
	tx := makeTransaction(t)
	b := tx.Serialize()
	tx2, err := TransactionDeserialize(b)
	require.NoError(t, err)
	require.Equal(t, tx, tx2)
	// Invalid deserialization
	require.Panics(t, func() { MustTransactionDeserialize([]byte{0x04}) })
}

func TestTransactionOutputHours(t *testing.T) {
	tx := Transaction{}
	tx.PushOutput(makeAddress(), 1e6, 100)
	tx.PushOutput(makeAddress(), 1e6, 200)
	tx.PushOutput(makeAddress(), 1e6, 500)
	tx.PushOutput(makeAddress(), 1e6, 0)
	hours, err := tx.OutputHours()
	require.NoError(t, err)
	require.Equal(t, hours, uint64(800))

	tx.PushOutput(makeAddress(), 1e6, math.MaxUint64-700)
	_, err = tx.OutputHours()
	testutil.RequireError(t, err, "Transaction output hours overflow")
}

type outAddr struct {
	Addr  cipher.Address
	Coins uint64
	Hours uint64
}

func makeTx(s cipher.SecKey, ux *UxOut, outs []outAddr, tm uint64, seq uint64) (*Transaction, UxArray, error) {
	if ux == nil {
		// genesis block tx.
		tx := Transaction{}
		tx.PushOutput(outs[0].Addr, outs[0].Coins, outs[0].Hours)
		_, s = cipher.GenerateKeyPair()
		ux := UxOut{
			Head: UxHead{
				Time:  100,
				BkSeq: 0,
			},
			Body: UxBody{
				SrcTransaction: tx.InnerHash,
				Address:        outs[0].Addr,
				Coins:          outs[0].Coins,
				Hours:          outs[0].Hours,
			},
		}
		return &tx, []UxOut{ux}, nil
	}

	tx := Transaction{}
	tx.PushInput(ux.Hash())
	tx.SignInputs([]cipher.SecKey{s})
	for _, o := range outs {
		tx.PushOutput(o.Addr, o.Coins, o.Hours)
	}
	tx.UpdateHeader()

	uxo := make(UxArray, len(tx.Out))
	for i := range tx.Out {
		uxo[i] = UxOut{
			Head: UxHead{
				Time:  tm,
				BkSeq: seq,
			},
			Body: UxBody{
				SrcTransaction: tx.Hash(),
				Address:        tx.Out[i].Address,
				Coins:          tx.Out[i].Coins,
				Hours:          tx.Out[i].Hours,
			},
		}
	}
	return &tx, uxo, nil
}

func TestTransactionsSize(t *testing.T) {
	txns := makeTransactions(t, 10)
	size := 0
	for _, tx := range txns {
		size += len(encoder.Serialize(&tx))
	}
	require.NotEqual(t, size, 0)
	require.Equal(t, txns.Size(), size)
}

func TestTransactionsHashes(t *testing.T) {
	txns := make(Transactions, 4)
	for i := 0; i < len(txns); i++ {
		txns[i] = makeTransaction(t)
	}
	hashes := txns.Hashes()
	require.Equal(t, len(hashes), 4)
	for i, h := range hashes {
		require.Equal(t, h, txns[i].Hash())
	}
}

func TestTransactionsTruncateBytesTo(t *testing.T) {
	txns := makeTransactions(t, 10)
	trunc := 0
	for i := 0; i < len(txns)/2; i++ {
		trunc += txns[i].Size()
	}
	// Truncating halfway
	txns2 := txns.TruncateBytesTo(trunc)
	require.Equal(t, len(txns2), len(txns)/2)
	require.Equal(t, txns2.Size(), trunc)

	// Stepping into next boundary has same cutoff, must exceed
	trunc++
	txns2 = txns.TruncateBytesTo(trunc)
	require.Equal(t, len(txns2), len(txns)/2)
	require.Equal(t, txns2.Size(), trunc-1)

	// Moving to 1 before next level
	trunc += txns[5].Size() - 2
	txns2 = txns.TruncateBytesTo(trunc)
	require.Equal(t, len(txns2), len(txns)/2)
	require.Equal(t, txns2.Size(), trunc-txns[5].Size()+1)

	// Moving to next level
	trunc++
	txns2 = txns.TruncateBytesTo(trunc)
	require.Equal(t, len(txns2), len(txns)/2+1)
	require.Equal(t, txns2.Size(), trunc)

	// Truncating to full available amt
	trunc = txns.Size()
	txns2 = txns.TruncateBytesTo(trunc)
	require.Equal(t, txns, txns2)
	require.Equal(t, txns2.Size(), trunc)

	// Truncating over amount
	trunc++
	txns2 = txns.TruncateBytesTo(trunc)
	require.Equal(t, txns, txns2)
	require.Equal(t, txns2.Size(), trunc-1)

	// Truncating to 0
	trunc = 0
	txns2 = txns.TruncateBytesTo(0)
	require.Equal(t, len(txns2), 0)
	require.Equal(t, txns2.Size(), trunc)
}

func TestVerifyTransactionCoinsSpending(t *testing.T) {
	// Input coins overflow
	// Insufficient coins
	// Destroy coins

	type ux struct {
		coins uint64
		hours uint64
	}

	cases := []struct {
		name   string
		inUxs  []ux
		outUxs []ux
		err    error
	}{
		{
			name: "Input coins overflow",
			inUxs: []ux{
				{
					coins: math.MaxUint64 - 1e6 + 1,
					hours: 10,
				},
				{
					coins: 1e6,
					hours: 0,
				},
			},
			err: errors.New("Transaction input coins overflow"),
		},

		{
			name: "Output coins overflow",
			inUxs: []ux{
				{
					coins: 10e6,
					hours: 10,
				},
			},
			outUxs: []ux{
				{
					coins: math.MaxUint64 - 10e6 + 1,
					hours: 0,
				},
				{
					coins: 20e6,
					hours: 1,
				},
			},
			err: errors.New("Transaction output coins overflow"),
		},

		{
			name: "Insufficient coins",
			inUxs: []ux{
				{
					coins: 10e6,
					hours: 10,
				},
				{
					coins: 15e6,
					hours: 10,
				},
			},
			outUxs: []ux{
				{
					coins: 20e6,
					hours: 1,
				},
				{
					coins: 10e6,
					hours: 1,
				},
			},
			err: errors.New("Insufficient coins"),
		},

		{
			name: "Destroyed coins",
			inUxs: []ux{
				{
					coins: 10e6,
					hours: 10,
				},
				{
					coins: 15e6,
					hours: 10,
				},
			},
			outUxs: []ux{
				{
					coins: 5e6,
					hours: 1,
				},
				{
					coins: 10e6,
					hours: 1,
				},
			},
			err: errors.New("Transactions may not destroy coins"),
		},

		{
			name: "valid",
			inUxs: []ux{
				{
					coins: 10e6,
					hours: 10,
				},
				{
					coins: 15e6,
					hours: 10,
				},
			},
			outUxs: []ux{
				{
					coins: 10e6,
					hours: 11,
				},
				{
					coins: 10e6,
					hours: 1,
				},
				{
					coins: 5e6,
					hours: 0,
				},
			},
		},
	}

	for _, tc := range cases {
		t.Run(tc.name, func(t *testing.T) {
			var uxIn, uxOut UxArray

			for _, ch := range tc.inUxs {
				uxIn = append(uxIn, UxOut{
					Body: UxBody{
						Coins: ch.coins,
						Hours: ch.hours,
					},
				})
			}

			for _, ch := range tc.outUxs {
				uxOut = append(uxOut, UxOut{
					Body: UxBody{
						Coins: ch.coins,
						Hours: ch.hours,
					},
				})
			}

			err := VerifyTransactionCoinsSpending(uxIn, uxOut)
			require.Equal(t, tc.err, err)
		})
	}
}

func TestVerifyTransactionHoursSpending(t *testing.T) {
	// Input hours overflow
	// Insufficient hours
	// NOTE: does not check for hours overflow, that had to be moved to soft constraints
	// NOTE: if uxIn.CoinHours() fails during the addition of earned hours to base hours,
	// the error is ignored and treated as 0 hours

	type ux struct {
		coins uint64
		hours uint64
	}

	cases := []struct {
		name     string
		inUxs    []ux
		outUxs   []ux
		headTime uint64
		err      string
	}{
		{
			name: "Input hours overflow",
			inUxs: []ux{
				{
					coins: 3e6,
					hours: math.MaxUint64 - 1e6 + 1,
				},
				{
					coins: 1e6,
					hours: 1e6,
				},
			},
			err: "Transaction input hours overflow",
		},

		{
			name: "Insufficient coin hours",
			inUxs: []ux{
				{
					coins: 10e6,
					hours: 10,
				},
				{
					coins: 15e6,
					hours: 10,
				},
			},
			outUxs: []ux{
				{
					coins: 15e6,
					hours: 10,
				},
				{
					coins: 10e6,
					hours: 11,
				},
			},
			err: "Insufficient coin hours",
		},

		{
			name: "coin hours time calculation overflow",
			inUxs: []ux{
				{
					coins: 10e6,
					hours: 10,
				},
				{
					coins: 15e6,
					hours: 10,
				},
			},
			outUxs: []ux{
				{
					coins: 10e6,
					hours: 11,
				},
				{
					coins: 10e6,
					hours: 1,
				},
				{
					coins: 5e6,
					hours: 0,
				},
			},
			headTime: math.MaxUint64,
			err:      "UxOut.CoinHours: Calculating whole coin seconds overflows uint64 seconds=18446744073709551615 coins=10 uxid=",
		},

		{
			name:     "Invalid (coin hours overflow when adding earned hours, which is treated as 0, and now enough coin hours)",
			headTime: 1e6,
			inUxs: []ux{
				{
					coins: 10e6,
					hours: math.MaxUint64,
				},
			},
			outUxs: []ux{
				{
					coins: 10e6,
					hours: 1,
				},
			},
			err: "Insufficient coin hours",
		},

		{
			name:     "Valid (coin hours overflow when adding earned hours, which is treated as 0, but not sending any hours)",
			headTime: 1e6,
			inUxs: []ux{
				{
					coins: 10e6,
					hours: math.MaxUint64,
				},
			},
			outUxs: []ux{
				{
					coins: 10e6,
					hours: 0,
				},
			},
		},

		{
			name: "Valid (base inputs have insufficient coin hours, but have sufficient after adjusting coinhours by headTime)",
			inUxs: []ux{
				{
					coins: 10e6,
					hours: 10,
				},
				{
					coins: 15e6,
					hours: 10,
				},
			},
			outUxs: []ux{
				{
					coins: 15e6,
					hours: 10,
				},
				{
					coins: 10e6,
					hours: 11,
				},
			},
			headTime: 1492707255,
		},

		{
			name: "valid",
			inUxs: []ux{
				{
					coins: 10e6,
					hours: 10,
				},
				{
					coins: 15e6,
					hours: 10,
				},
			},
			outUxs: []ux{
				{
					coins: 10e6,
					hours: 11,
				},
				{
					coins: 10e6,
					hours: 1,
				},
				{
					coins: 5e6,
					hours: 0,
				},
			},
		},
	}

	for _, tc := range cases {
		t.Run(tc.name, func(t *testing.T) {
			var uxIn, uxOut UxArray

			for _, ch := range tc.inUxs {
				uxIn = append(uxIn, UxOut{
					Body: UxBody{
						Coins: ch.coins,
						Hours: ch.hours,
					},
				})
			}

			for _, ch := range tc.outUxs {
				uxOut = append(uxOut, UxOut{
					Body: UxBody{
						Coins: ch.coins,
						Hours: ch.hours,
					},
				})
			}

			err := VerifyTransactionHoursSpending(tc.headTime, uxIn, uxOut)
			if tc.err == "" {
				require.NoError(t, err)
			} else {
				require.Error(t, err)
				require.True(t, strings.HasPrefix(err.Error(), tc.err))
			}
		})
	}
}

func TestTransactionsFees(t *testing.T) {
	calc := func(tx *Transaction) (uint64, error) {
		return 1, nil
	}

	var txns Transactions

	// Nil txns
	fee, err := txns.Fees(calc)
	require.NoError(t, err)
	require.Equal(t, uint64(0), fee)

	txns = append(txns, Transaction{})
	txns = append(txns, Transaction{})

	// 2 transactions, calc() always returns 1
	fee, err = txns.Fees(calc)
	require.NoError(t, err)
	require.Equal(t, uint64(2), fee)

	// calc error
	failingCalc := func(tx *Transaction) (uint64, error) {
		return 0, errors.New("bad calc")
	}
	_, err = txns.Fees(failingCalc)
	testutil.RequireError(t, err, "bad calc")

	// summing of calculated fees overflows
	overflowCalc := func(tx *Transaction) (uint64, error) {
		return math.MaxUint64, nil
	}

	_, err = txns.Fees(overflowCalc)
	testutil.RequireError(t, err, "Transactions fee totals overflow")
}

func TestSortTransactions(t *testing.T) {
	n := 6
	var txns Transactions
	for i := 0; i < n; i++ {
		txn := Transaction{}
		txn.PushOutput(makeAddress(), 1e6, uint64(i*1e3))
		txn.UpdateHeader()
		txns = append(txns, txn)
	}

	var hashSortedTxns Transactions
	for _, txn := range txns {
		hashSortedTxns = append(hashSortedTxns, txn)
	}

	sort.Slice(hashSortedTxns, func(i, j int) bool {
		ihash := hashSortedTxns[i].Hash()
		jhash := hashSortedTxns[j].Hash()
		return bytes.Compare(ihash[:], jhash[:]) < 0
	})

	cases := []struct {
		name       string
		feeCalc    FeeCalculator
		txns       Transactions
		sortedTxns Transactions
	}{
		{
			name:       "already sorted",
			txns:       Transactions{txns[0], txns[1]},
			sortedTxns: Transactions{txns[0], txns[1]},
			feeCalc: func(txn *Transaction) (uint64, error) {
				return 1e8 - txn.Out[0].Hours, nil
			},
		},

		{
			name:       "reverse sorted",
			txns:       Transactions{txns[1], txns[0]},
			sortedTxns: Transactions{txns[0], txns[1]},
			feeCalc: func(txn *Transaction) (uint64, error) {
				return 1e8 - txn.Out[0].Hours, nil
			},
		},

		{
			name:       "hash tiebreaker",
			txns:       Transactions{hashSortedTxns[1], hashSortedTxns[0]},
			sortedTxns: Transactions{hashSortedTxns[0], hashSortedTxns[1]},
			feeCalc: func(txn *Transaction) (uint64, error) {
				return 1e8, nil
			},
		},

		{
			name:       "invalid fee multiplication is capped",
			txns:       Transactions{txns[1], txns[2], txns[0]},
			sortedTxns: Transactions{txns[2], txns[0], txns[1]},
			feeCalc: func(txn *Transaction) (uint64, error) {
				if txn.Hash() == txns[2].Hash() {
					return math.MaxUint64 / 2, nil
				}
				return 1e8 - txn.Out[0].Hours, nil
			},
		},

		{
			name:       "failed fee calc is filtered",
			txns:       Transactions{txns[1], txns[2], txns[0]},
			sortedTxns: Transactions{txns[0], txns[1]},
			feeCalc: func(txn *Transaction) (uint64, error) {
				if txn.Hash() == txns[2].Hash() {
					return 0, errors.New("fee calc failed")
				}
				return 1e8 - txn.Out[0].Hours, nil
			},
		},
	}

	for _, tc := range cases {
		t.Run(tc.name, func(t *testing.T) {
			txns := SortTransactions(tc.txns, tc.feeCalc)
			require.Equal(t, tc.sortedTxns, txns)
		})
	}
<<<<<<< HEAD
}

func TestAddUint64(t *testing.T) {
	n, err := AddUint64(10, 11)
	require.NoError(t, err)
	require.Equal(t, uint64(21), n)

	_, err = AddUint64(math.MaxUint64, 1)
	require.Error(t, err)
}

func TestAddUint32(t *testing.T) {
	n, err := addUint32(10, 11)
	require.NoError(t, err)
	require.Equal(t, uint32(21), n)

	_, err = addUint32(math.MaxUint32, 1)
	require.Error(t, err)
}

func TestMultUint64(t *testing.T) {
	n, err := multUint64(10, 11)
	require.NoError(t, err)
	require.Equal(t, uint64(110), n)

	_, err = multUint64(math.MaxUint64/2, 3)
	require.Error(t, err)
=======
>>>>>>> 452491da
}<|MERGE_RESOLUTION|>--- conflicted
+++ resolved
@@ -10,16 +10,9 @@
 
 	"github.com/stretchr/testify/require"
 
-<<<<<<< HEAD
 	"github.com/MDLlife/MDL/src/cipher"
 	"github.com/MDLlife/MDL/src/cipher/encoder"
 	"github.com/MDLlife/MDL/src/testutil"
-=======
-	"github.com/skycoin/skycoin/src/cipher"
-	"github.com/skycoin/skycoin/src/cipher/encoder"
-	"github.com/skycoin/skycoin/src/testutil"
-	_require "github.com/skycoin/skycoin/src/testutil/require"
->>>>>>> 452491da
 )
 
 func makeTransactionFromUxOut(t *testing.T, ux UxOut, s cipher.SecKey) Transaction {
@@ -156,15 +149,6 @@
 func TestTransactionVerifyInput(t *testing.T) {
 	// Invalid uxIn args
 	tx := makeTransaction(t)
-<<<<<<< HEAD
-	require.PanicsWithValue(t, "tx.In != uxIn", func() {
-		tx.VerifyInput(nil)
-	})
-	require.PanicsWithValue(t, "tx.In != uxIn", func() {
-		tx.VerifyInput(UxArray{})
-	})
-	require.PanicsWithValue(t, "tx.In != uxIn", func() {
-=======
 	_require.PanicsWithLogMessage(t, "tx.In != uxIn", func() {
 		tx.VerifyInput(nil)
 	})
@@ -172,7 +156,6 @@
 		tx.VerifyInput(UxArray{})
 	})
 	_require.PanicsWithLogMessage(t, "tx.In != uxIn", func() {
->>>>>>> 452491da
 		tx.VerifyInput(make(UxArray, 3))
 	})
 
@@ -180,22 +163,14 @@
 	ux, s := makeUxOutWithSecret(t)
 	tx = makeTransactionFromUxOut(t, ux, s)
 	tx.Sigs = []cipher.Sig{}
-<<<<<<< HEAD
-	require.PanicsWithValue(t, "tx.In != tx.Sigs", func() {
-=======
 	_require.PanicsWithLogMessage(t, "tx.In != tx.Sigs", func() {
->>>>>>> 452491da
 		tx.VerifyInput(UxArray{ux})
 	})
 
 	ux, s = makeUxOutWithSecret(t)
 	tx = makeTransactionFromUxOut(t, ux, s)
 	tx.Sigs = append(tx.Sigs, cipher.Sig{})
-<<<<<<< HEAD
-	require.PanicsWithValue(t, "tx.In != tx.Sigs", func() {
-=======
 	_require.PanicsWithLogMessage(t, "tx.In != tx.Sigs", func() {
->>>>>>> 452491da
 		tx.VerifyInput(UxArray{ux})
 	})
 
@@ -203,22 +178,14 @@
 	ux, s = makeUxOutWithSecret(t)
 	tx = makeTransactionFromUxOut(t, ux, s)
 	tx.InnerHash = cipher.SHA256{}
-<<<<<<< HEAD
-	require.PanicsWithValue(t, "Invalid Tx Inner Hash", func() {
-=======
 	_require.PanicsWithLogMessage(t, "Invalid Tx Inner Hash", func() {
->>>>>>> 452491da
 		tx.VerifyInput(UxArray{ux})
 	})
 
 	// tx.In does not match uxIn hashes
 	ux, s = makeUxOutWithSecret(t)
 	tx = makeTransactionFromUxOut(t, ux, s)
-<<<<<<< HEAD
-	require.PanicsWithValue(t, "Ux hash mismatch", func() {
-=======
 	_require.PanicsWithLogMessage(t, "Ux hash mismatch", func() {
->>>>>>> 452491da
 		tx.VerifyInput(UxArray{UxOut{}})
 	})
 
@@ -982,34 +949,4 @@
 			require.Equal(t, tc.sortedTxns, txns)
 		})
 	}
-<<<<<<< HEAD
-}
-
-func TestAddUint64(t *testing.T) {
-	n, err := AddUint64(10, 11)
-	require.NoError(t, err)
-	require.Equal(t, uint64(21), n)
-
-	_, err = AddUint64(math.MaxUint64, 1)
-	require.Error(t, err)
-}
-
-func TestAddUint32(t *testing.T) {
-	n, err := addUint32(10, 11)
-	require.NoError(t, err)
-	require.Equal(t, uint32(21), n)
-
-	_, err = addUint32(math.MaxUint32, 1)
-	require.Error(t, err)
-}
-
-func TestMultUint64(t *testing.T) {
-	n, err := multUint64(10, 11)
-	require.NoError(t, err)
-	require.Equal(t, uint64(110), n)
-
-	_, err = multUint64(math.MaxUint64/2, 3)
-	require.Error(t, err)
-=======
->>>>>>> 452491da
 }