--- conflicted
+++ resolved
@@ -7,7 +7,6 @@
 
 	"github.com/boltdb/bolt"
 
-<<<<<<< HEAD
 	"github.com/MDLlife/MDL/src/cipher"
 	"github.com/MDLlife/MDL/src/coin"
 	"github.com/MDLlife/MDL/src/daemon/gnet"
@@ -15,14 +14,6 @@
 	"github.com/MDLlife/MDL/src/util/utc"
 	"github.com/MDLlife/MDL/src/visor"
 	"github.com/MDLlife/MDL/src/wallet"
-=======
-	"github.com/skycoin/skycoin/src/cipher"
-	"github.com/skycoin/skycoin/src/coin"
-	"github.com/skycoin/skycoin/src/daemon/gnet"
-	"github.com/skycoin/skycoin/src/daemon/strand"
-	"github.com/skycoin/skycoin/src/util/utc"
-	"github.com/skycoin/skycoin/src/visor"
->>>>>>> 452491da
 )
 
 //TODO
@@ -375,11 +366,7 @@
 
 	err = pool.Pool.BroadcastMessage(m)
 	if err != nil {
-<<<<<<< HEAD
-		logger.Error("Broadcast GivenTxnsMessage failed: %v", err)
-=======
 		logger.Errorf("Broadcast GivenTxnsMessage failed: %v", err)
->>>>>>> 452491da
 	}
 
 	return err
@@ -614,11 +601,7 @@
 		return
 	}
 
-<<<<<<< HEAD
-	logger.Debug("Got %d blocks since %d", len(blocks), gbm.LastBlock)
-=======
 	logger.Debugf("Got %d blocks since %d", len(blocks), gbm.LastBlock)
->>>>>>> 452491da
 
 	m := NewGiveBlocksMessage(blocks)
 	if err := d.Pool.Pool.SendMessage(gbm.c.Addr, m); err != nil {
@@ -671,11 +654,7 @@
 			logger.Critical().Infof("Added new block %d", b.Block.Head.BkSeq)
 			processed++
 		} else {
-<<<<<<< HEAD
-			logger.Critical("Failed to execute received block %d: %v", b.Block.Head.BkSeq, err)
-=======
 			logger.Critical().Errorf("Failed to execute received block %d: %v", b.Block.Head.BkSeq, err)
->>>>>>> 452491da
 			// Blocks must be received in order, so if one fails its assumed
 			// the rest are failing
 			break
@@ -864,15 +843,6 @@
 		} else if known {
 			logger.Warningf("Duplicate Transaction: %s", txn.Hash().Hex())
 			continue
-<<<<<<< HEAD
-		} else if softErr != nil {
-			logger.Warning("Transaction soft violation: %v", err)
-			continue
-		} else if known {
-			logger.Warning("Duplicate Transaction: %s", txn.Hash().Hex())
-			continue
-=======
->>>>>>> 452491da
 		}
 
 		hashes = append(hashes, txn.Hash())
