package daemon

import (
	"bytes"
	"errors"
	"reflect"
	"runtime/debug"
	"sync"
	"time"

	"github.com/boltdb/bolt"

	"github.com/MDLlife/MDL/src/daemon/gnet"
	"github.com/MDLlife/MDL/src/daemon/pex"

<<<<<<< HEAD
	"github.com/MDLlife/MDL/src/util/elapse"
	"github.com/MDLlife/MDL/src/util/iputil"
	"github.com/MDLlife/MDL/src/util/logging"
	"github.com/MDLlife/MDL/src/util/utc"
=======
	"github.com/skycoin/skycoin/src/util/elapse"
	"github.com/skycoin/skycoin/src/util/iputil"
	"github.com/skycoin/skycoin/src/util/logging"
	"github.com/skycoin/skycoin/src/util/utc"
>>>>>>> 452491da
)

/*
Todo
- verify that minimum/maximum connections are working
- keep max connections
- maintain minimum number of outgoing connections per server?


*/
var (
	// ErrDisconnectReasons invalid version
	ErrDisconnectInvalidVersion gnet.DisconnectReason = errors.New("Invalid version")
	// ErrDisconnectIntroductionTimeout timeout
	ErrDisconnectIntroductionTimeout gnet.DisconnectReason = errors.New("Version timeout")
	// ErrDisconnectVersionSendFailed version send failed
	ErrDisconnectVersionSendFailed gnet.DisconnectReason = errors.New("Version send failed")
	// ErrDisconnectIsBlacklisted is blacklisted
	ErrDisconnectIsBlacklisted gnet.DisconnectReason = errors.New("Blacklisted")
	// ErrDisconnectSelf self connnect
	ErrDisconnectSelf gnet.DisconnectReason = errors.New("Self connect")
	// ErrDisconnectConnectedTwice connect twice
	ErrDisconnectConnectedTwice gnet.DisconnectReason = errors.New("Already connected")
	// ErrDisconnectIdle idle
	ErrDisconnectIdle gnet.DisconnectReason = errors.New("Idle")
	// ErrDisconnectNoIntroduction no introduction
	ErrDisconnectNoIntroduction gnet.DisconnectReason = errors.New("First message was not an Introduction")
	// ErrDisconnectIPLimitReached ip limit reached
	ErrDisconnectIPLimitReached gnet.DisconnectReason = errors.New("Maximum number of connections for this IP was reached")
	// ErrDisconnectOtherError this is returned when a seemingly impossible error is encountered
	// e.g. net.Conn.Addr() returns an invalid ip:port
	ErrDisconnectOtherError gnet.DisconnectReason = errors.New("Incomprehensible error")

	logger = logging.MustGetLogger("daemon")
)

const (
	daemonRunDurationThreshold = time.Millisecond * 200
)

// Config subsystem configurations
type Config struct {
	Daemon   DaemonConfig
	Messages MessagesConfig
	Pool     PoolConfig
	Pex      pex.Config
	Gateway  GatewayConfig
	Visor    VisorConfig
}

// NewConfig returns a Config with defaults set
func NewConfig() Config {
	return Config{
		Daemon:   NewDaemonConfig(),
		Pool:     NewPoolConfig(),
		Pex:      pex.NewConfig(),
		Gateway:  NewGatewayConfig(),
		Messages: NewMessagesConfig(),
		Visor:    NewVisorConfig(),
	}
}

// preprocess preprocess for config
func (cfg *Config) preprocess() Config {
	config := *cfg
	if config.Daemon.LocalhostOnly {
		if config.Daemon.Address == "" {
			local, err := iputil.LocalhostIP()
			if err != nil {
				logger.Panicf("Failed to obtain localhost IP: %v", err)
			}
			config.Daemon.Address = local
		} else {
			if !iputil.IsLocalhost(config.Daemon.Address) {
				logger.Panicf("Invalid address for localhost-only: %s", config.Daemon.Address)
			}
		}
		config.Pex.AllowLocalhost = true
	}
	config.Pool.port = config.Daemon.Port
	config.Pool.address = config.Daemon.Address

	if config.Daemon.DisableNetworking {
		logger.Info("Networking is disabled")
		config.Pex.Disabled = true
		config.Daemon.DisableIncomingConnections = true
		config.Daemon.DisableOutgoingConnections = true
		config.Visor.DisableNetworking = true
	} else {
		if config.Daemon.DisableIncomingConnections {
			logger.Info("Incoming connections are disabled.")
		}
		if config.Daemon.DisableOutgoingConnections {
			logger.Info("Outgoing connections are disabled.")
			// Visor only makes outgoing connections
			config.Visor.DisableNetworking = true
		}
	}

	return config
}

// DaemonConfig configuration for the Daemon
type DaemonConfig struct { // nolint: golint
	// Application version. TODO -- manage version better
	Version int32
	// IP Address to serve on. Leave empty for automatic assignment
	Address string
	// TCP/UDP port for connections
	Port int
	// Directory where application data is stored
	DataDirectory string
	// How often to check and initiate an outgoing connection if needed
	OutgoingRate time.Duration
	// How often to re-attempt to fill any missing private (aka required)
	// connections
	PrivateRate time.Duration
	// Number of outgoing connections to maintain
	OutgoingMax int
	// Maximum number of connections to try at once
	PendingMax int
	// How long to wait for a version packet
	IntroductionWait time.Duration
	// How often to check for peers that have decided to stop communicating
	CullInvalidRate time.Duration
	// How many connections are allowed from the same base IP
	IPCountsMax int
	// Disable all networking activity
	DisableNetworking bool
	// Don't make outgoing connections
	DisableOutgoingConnections bool
	// Don't allow incoming connections
	DisableIncomingConnections bool
	// Run on localhost and only connect to localhost peers
	LocalhostOnly bool
	// Log ping and pong messages
	LogPings bool
}

// NewDaemonConfig creates daemon config
func NewDaemonConfig() DaemonConfig {
	return DaemonConfig{
		Version:                    2,
		Address:                    "",
		Port:                       6677,
		OutgoingRate:               time.Second * 5,
		PrivateRate:                time.Second * 5,
		OutgoingMax:                16,
		PendingMax:                 16,
		IntroductionWait:           time.Second * 30,
		CullInvalidRate:            time.Second * 3,
		IPCountsMax:                3,
		DisableNetworking:          false,
		DisableOutgoingConnections: false,
		DisableIncomingConnections: false,
		LocalhostOnly:              false,
		LogPings:                   true,
	}
}

// Daemon stateful properties of the daemon
type Daemon struct {
	// Daemon configuration
	Config DaemonConfig

	// Components
	Messages *Messages
	Pool     *Pool
	Pex      *pex.Pex
	Gateway  *Gateway
	Visor    *Visor

	DefaultConnections []string

	// Separate index of outgoing connections. The pool aggregates all
	// connections.
	outgoingConnections *OutgoingConnections
	// Number of connections waiting to be formed or timeout
	pendingConnections *PendingConnections
	// Keep track of unsolicited clients who should notify us of their version
	expectingIntroductions *ExpectIntroductions
	// Keep track of a connection's mirror value, to avoid double
	// connections (one to their listener, and one to our listener)
	// Maps from addr to mirror value
	connectionMirrors *ConnectionMirrors
	// Maps from mirror value to a map of ip (no port)
	// We use a map of ip as value because multiple peers can have the same
	// mirror (to avoid attacks enabled by our use of mirrors),
	// but only one per base ip
	mirrorConnections *MirrorConnections
	// Client connection callbacks
	onConnectEvent chan ConnectEvent
	// Client disconnection callbacks
	onDisconnectEvent chan DisconnectEvent
	// Connection failure events
	connectionErrors chan ConnectionError
	// Tracking connections from the same base IP.  Multiple connections
	// from the same base IP are allowed but limited.
	ipCounts *IPCount
	// Message handling queue
	messageEvents chan MessageEvent
	// quit channel
	quitC chan chan struct{}
	// log buffer
	LogBuff bytes.Buffer
}

// NewDaemon returns a Daemon with primitives allocated
func NewDaemon(config Config, db *bolt.DB, defaultConns []string) (*Daemon, error) {
	config = config.preprocess()
	vs, err := NewVisor(config.Visor, db)
	if err != nil {
		return nil, err
	}

	pex, err := pex.New(config.Pex, defaultConns)
	if err != nil {
		return nil, err
	}

	d := &Daemon{
		Config:   config.Daemon,
		Messages: NewMessages(config.Messages),
		Pex:      pex,
		Visor:    vs,

		DefaultConnections: defaultConns, //passed in from top level

		expectingIntroductions: NewExpectIntroductions(),
		connectionMirrors:      NewConnectionMirrors(),
		mirrorConnections:      NewMirrorConnections(),
		ipCounts:               NewIPCount(),
		// TODO -- if there are performance problems from blocking chans,
		// Its because we are connecting to more things than OutgoingMax
		// if we have private peers
		onConnectEvent:      make(chan ConnectEvent, config.Daemon.OutgoingMax),
		onDisconnectEvent:   make(chan DisconnectEvent, config.Daemon.OutgoingMax),
		connectionErrors:    make(chan ConnectionError, config.Daemon.OutgoingMax),
		outgoingConnections: NewOutgoingConnections(config.Daemon.OutgoingMax),
		pendingConnections:  NewPendingConnections(config.Daemon.PendingMax),
		messageEvents:       make(chan MessageEvent, config.Pool.EventChannelSize),
		quitC:               make(chan chan struct{}),
	}

	d.Gateway = NewGateway(config.Gateway, d)
	d.Messages.Config.Register()
	d.Pool = NewPool(config.Pool, d)

	return d, nil
}

// ConnectEvent generated when a client connects
type ConnectEvent struct {
	Addr      string
	Solicited bool
}

// DisconnectEvent generated when a connection terminated
type DisconnectEvent struct {
	Addr   string
	Reason gnet.DisconnectReason
}

// ConnectionError represent a failure to connect/dial a connection, with context
type ConnectionError struct {
	Addr  string
	Error error
}

// MessageEvent encapsulates a deserialized message from the network
type MessageEvent struct {
	Message AsyncMessage
	Context *gnet.MessageContext
}

// Shutdown Terminates all subsystems safely.  To stop the Daemon run loop, send a value
// over the quit channel provided to Init.  The Daemon run loop must be stopped
// before calling this function.
func (dm *Daemon) Shutdown() {
	// close daemon run loop first to avoid creating new connection after
	// the connection pool is shutdown.
	close(dm.quitC)

<<<<<<< HEAD
	if !dm.Config.DisableNetworking {
		dm.Pool.Shutdown()
	}

=======
	dm.Pool.Shutdown()
>>>>>>> 452491da
	dm.Gateway.Shutdown()
	dm.Pex.Shutdown()
	dm.Visor.Shutdown()
}

// Run main loop for peer/connection management.
// Send anything to the quit channel to shut it down.
func (dm *Daemon) Run() error {
	defer func() {
		if r := recover(); r != nil {
			logger.Errorf("recover:%v\n stack:%v", r, string(debug.Stack()))
		}

		logger.Info("Daemon closed")
	}()

	errC := make(chan error, 5)
	wg := sync.WaitGroup{}

	// start visor
	wg.Add(1)
	go func() {
		defer wg.Done()
		if err := dm.Visor.Run(); err != nil {
			errC <- err
		}
	}()

	wg.Add(1)
	go func() {
		defer wg.Done()
		if err := dm.Pex.Run(); err != nil {
			errC <- err
		}
	}()

	wg.Add(1)
	go func() {
		defer wg.Done()
		if dm.Config.DisableIncomingConnections {
			if err := dm.Pool.RunOffline(); err != nil {
				errC <- err
			}
		} else {
			if err := dm.Pool.Run(); err != nil {
				errC <- err
			}
		}
	}()

	// TODO -- run blockchain stuff in its own goroutine
	blockInterval := time.Duration(dm.Visor.Config.Config.BlockCreationInterval)
	// blockchainBackupTicker := time.Tick(self.Visor.Config.BlockchainBackupRate)
	blockCreationTicker := time.NewTicker(time.Second * blockInterval)
	if !dm.Visor.Config.Config.IsMaster {
		blockCreationTicker.Stop()
	}

	unconfirmedRefreshTicker := time.Tick(dm.Visor.Config.Config.UnconfirmedRefreshRate)
	unconfirmedRemoveInvalidTicker := time.Tick(dm.Visor.Config.Config.UnconfirmedRemoveInvalidRate)
	blocksRequestTicker := time.Tick(dm.Visor.Config.BlocksRequestRate)
	blocksAnnounceTicker := time.Tick(dm.Visor.Config.BlocksAnnounceRate)

	privateConnectionsTicker := time.Tick(dm.Config.PrivateRate)
	cullInvalidTicker := time.Tick(dm.Config.CullInvalidRate)
	outgoingConnectionsTicker := time.Tick(dm.Config.OutgoingRate)
	// clearOldPeersTicker := time.Tick(dm.Peers.Config.CullRate)
	requestPeersTicker := time.Tick(dm.Pex.Config.RequestRate)
	clearStaleConnectionsTicker := time.Tick(dm.Pool.Config.ClearStaleRate)
	idleCheckTicker := time.Tick(dm.Pool.Config.IdleCheckRate)

	// Connect to trusted peers
	if !dm.Config.DisableOutgoingConnections {
		wg.Add(1)
		go func() {
			defer wg.Done()
			dm.connectToTrustPeer()
		}()
	}

	var err error
	var elapser = elapse.NewElapser(daemonRunDurationThreshold, logger)

loop:
	for {
		elapser.CheckForDone()
		select {
		case <-dm.quitC:
			break loop

		case <-cullInvalidTicker:
			// Remove connections that failed to complete the handshake
			elapser.Register("cullInvalidTicker")
			if !dm.Config.DisableNetworking {
				dm.cullInvalidConnections()
			}

		case <-requestPeersTicker:
			// Request peers via PEX
			elapser.Register("requestPeersTicker")
			if dm.Pex.Config.Disabled {
				continue
			}

			if dm.Pex.IsFull() {
				continue
			}

			m := NewGetPeersMessage()
			if err := dm.Pool.Pool.BroadcastMessage(m); err != nil {
				logger.Error(err)
			}

		case <-clearStaleConnectionsTicker:
			// Remove connections that haven't said anything in a while
			elapser.Register("clearStaleConnectionsTicker")
			if !dm.Config.DisableNetworking {
				dm.Pool.clearStaleConnections()
			}

		case <-idleCheckTicker:
			// Sends pings as needed
			elapser.Register("idleCheckTicker")
			if !dm.Config.DisableNetworking {
				dm.Pool.sendPings()
			}

		case <-outgoingConnectionsTicker:
			// Fill up our outgoing connections
			elapser.Register("outgoingConnectionsTicker")
			trustPeerNum := len(dm.Pex.Trusted())
			if !dm.Config.DisableOutgoingConnections &&
				dm.outgoingConnections.Len() < (dm.Config.OutgoingMax+trustPeerNum) &&
				dm.pendingConnections.Len() < dm.Config.PendingMax {
				dm.connectToRandomPeer()
			}

		case <-privateConnectionsTicker:
			// Always try to stay connected to our private peers
			// TODO (also, connect to all of them on start)
			elapser.Register("privateConnectionsTicker")
			if !dm.Config.DisableOutgoingConnections {
				dm.makePrivateConnections()
			}

		case r := <-dm.onConnectEvent:
			// Process callbacks for when a client connects. No disconnect chan
			// is needed because the callback is triggered by HandleDisconnectEvent
			// which is already select{}ed here
			elapser.Register("dm.onConnectEvent")
			if dm.Config.DisableNetworking {
				logger.Error("There should be no connect events")
				return nil
			}
			dm.onConnect(r)

		case de := <-dm.onDisconnectEvent:
			elapser.Register("dm.onDisconnectEvent")
			if dm.Config.DisableNetworking {
				logger.Error("There should be no disconnect events")
				return nil
			}
			dm.onDisconnect(de)

		case r := <-dm.connectionErrors:
			// Handle connection errors
			elapser.Register("dm.connectionErrors")
			if dm.Config.DisableNetworking {
				logger.Error("There should be no connection errors")
				return nil
			}
			dm.handleConnectionError(r)

		case r := <-dm.Pool.Pool.SendResults:
			// Process message sending results
			elapser.Register("dm.Pool.Pool.SendResults")
			if dm.Config.DisableNetworking {
				logger.Error("There should be nothing in SendResults")
				return nil
			}
			dm.handleMessageSendResult(r)

		case m := <-dm.messageEvents:
			// Message handlers
			elapser.Register("dm.messageEvents")
			if dm.Config.DisableNetworking {
				logger.Error("There should be no message events")
				return nil
			}
			dm.processMessageEvent(m)

		case req := <-dm.Gateway.requests:
			// Process any pending RPC requests
			elapser.Register("dm.Gateway.requests")
			req.Func()

		case <-blockCreationTicker.C:
			// Create blocks, if master chain
			elapser.Register("blockCreationTicker.C")
			if dm.Visor.Config.Config.IsMaster {
				sb, err := dm.Visor.CreateAndPublishBlock(dm.Pool)
				if err != nil {
					logger.Errorf("Failed to create block: %v", err)
					continue
				}

				// Not a critical error, but we want it visible in logs
				head := sb.Block.Head
				logger.Critical().Infof("Created and published a new block, version=%d seq=%d time=%d", head.Version, head.BkSeq, head.Time)
			}

		case <-unconfirmedRefreshTicker:
			elapser.Register("unconfirmedRefreshTicker")
			// Get the transactions that turn to valid
			validTxns, err := dm.Visor.RefreshUnconfirmed()
			if err != nil {
<<<<<<< HEAD
				logger.Error("dm.Visor.RefreshUnconfirmed failed: %v", err)
=======
				logger.Errorf("dm.Visor.RefreshUnconfirmed failed: %v", err)
>>>>>>> 452491da
				continue
			}
			// Announce these transactions
			dm.Visor.AnnounceTxns(dm.Pool, validTxns)

		case <-unconfirmedRemoveInvalidTicker:
			elapser.Register("unconfirmedRemoveInvalidTicker")
			// Remove transactions that become invalid (violating hard constraints)
			removedTxns, err := dm.Visor.RemoveInvalidUnconfirmed()
			if err != nil {
<<<<<<< HEAD
				logger.Error("dm.Visor.RemoveInvalidUnconfirmed failed: %v", err)
				continue
			}
			if len(removedTxns) > 0 {
				logger.Info("Remove %d txns from pool that began violating hard constraints", len(removedTxns))
=======
				logger.Errorf("dm.Visor.RemoveInvalidUnconfirmed failed: %v", err)
				continue
			}
			if len(removedTxns) > 0 {
				logger.Infof("Remove %d txns from pool that began violating hard constraints", len(removedTxns))
>>>>>>> 452491da
			}

		case <-blocksRequestTicker:
			elapser.Register("blocksRequestTicker")
			dm.Visor.RequestBlocks(dm.Pool)

		case <-blocksAnnounceTicker:
			elapser.Register("blocksAnnounceTicker")
			dm.Visor.AnnounceBlocks(dm.Pool)

		case err = <-errC:
			break loop
		}
	}

	wg.Wait()

	return err
}

// GetListenPort returns the ListenPort for a given address.
// If no port is found, 0 is returned.
func (dm *Daemon) GetListenPort(addr string) uint16 {
	m, ok := dm.connectionMirrors.Get(addr)
	if !ok {
		return 0
	}

	ip, _, err := iputil.SplitAddr(addr)
	if err != nil {
		logger.Errorf("GetListenPort received invalid addr: %v", err)
		return 0
	}

	p, ok := dm.mirrorConnections.Get(m, ip)
	if !ok {
		return 0
	}
	return p
}

// Connects to a given peer. Returns an error if no connection attempt was
// made. If the connection attempt itself fails, the error is sent to
// the connectionErrors channel.
func (dm *Daemon) connectToPeer(p pex.Peer) error {
	if dm.Config.DisableOutgoingConnections {
		return errors.New("Outgoing connections disabled")
	}

	a, _, err := iputil.SplitAddr(p.Addr)
	if err != nil {
		logger.Warningf("PEX gave us an invalid peer: %v", err)
		return errors.New("Invalid peer")
	}
	if dm.Config.LocalhostOnly && !iputil.IsLocalhost(a) {
		return errors.New("Not localhost")
	}

	conned, err := dm.Pool.Pool.IsConnExist(p.Addr)
	if err != nil {
		return err
	}

	if conned {
		return errors.New("Already connected")
	}

	if _, ok := dm.pendingConnections.Get(p.Addr); ok {
		return errors.New("Connection is pending")
	}
	cnt, ok := dm.ipCounts.Get(a)
	if !dm.Config.LocalhostOnly && ok && cnt != 0 {
		return errors.New("Already connected to a peer with this base IP")
	}

	logger.Debugf("Trying to connect to %s", p.Addr)
	dm.pendingConnections.Add(p.Addr, p)
	go func() {
		if err := dm.Pool.Pool.Connect(p.Addr); err != nil {
			dm.connectionErrors <- ConnectionError{p.Addr, err}
		}
	}()
	return nil
}

// Connects to all private peers
func (dm *Daemon) makePrivateConnections() {
	if dm.Config.DisableOutgoingConnections {
		return
	}

	peers := dm.Pex.Private()
	for _, p := range peers {
		logger.Infof("Private peer attempt: %s", p.Addr)
		if err := dm.connectToPeer(p); err != nil {
			logger.Debugf("Did not connect to private peer: %v", err)
		}
	}
}

func (dm *Daemon) connectToTrustPeer() {
	if dm.Config.DisableIncomingConnections {
		return
	}

	logger.Info("Connect to trusted peers")
	// Make connections to all trusted peers
	peers := dm.Pex.TrustedPublic()
	for _, p := range peers {
		dm.connectToPeer(p)
	}
}

// Attempts to connect to a random peer. If it fails, the peer is removed.
func (dm *Daemon) connectToRandomPeer() {
	if dm.Config.DisableOutgoingConnections {
		return
	}

	// Make a connection to a random (public) peer
	peers := dm.Pex.RandomPublic(0)
	for _, p := range peers {
		// Check if the peer has public port
		if p.HasIncomingPort {
			// Try to connect the peer if it's ip:mirror does not exist
			if _, exist := dm.getMirrorPort(p.Addr, dm.Messages.Mirror); !exist {
				dm.connectToPeer(p)
				continue
			}
		} else {
			// Try to connect to the peer if we don't know whether the peer have public port
			dm.connectToPeer(p)
		}
	}

	if len(peers) == 0 {
		// Reset the retry times of all peers,
		dm.Pex.ResetAllRetryTimes()
	}
}

// We remove a peer from the Pex if we failed to connect
// TODO - On failure to connect, use exponential backoff, not peer list
func (dm *Daemon) handleConnectionError(c ConnectionError) {
	logger.Debugf("Failed to connect to %s with error: %v", c.Addr, c.Error)
	dm.pendingConnections.Remove(c.Addr)

	dm.Pex.IncreaseRetryTimes(c.Addr)
}

// Removes unsolicited connections who haven't sent a version
func (dm *Daemon) cullInvalidConnections() {
	// This method only handles the erroneous people from the DHT, but not
	// malicious nodes
	now := utc.Now()
	addrs, err := dm.expectingIntroductions.CullInvalidConns(
		func(addr string, t time.Time) (bool, error) {
			conned, err := dm.Pool.Pool.IsConnExist(addr)
			if err != nil {
				return false, err
			}

			// Do not remove trusted peers
			if dm.isTrustedPeer(addr) {
				return false, nil
			}

			if !conned {
				return true, nil
			}

			if t.Add(dm.Config.IntroductionWait).Before(now) {
				return true, nil
			}
			return false, nil
		})

	if err != nil {
		logger.Errorf("expectingIntroduction cull invalid connections failed: %v", err)
		return
	}

	for _, a := range addrs {
		exist, err := dm.Pool.Pool.IsConnExist(a)
		if err != nil {
			logger.Error(err)
			return
		}

		if exist {
			logger.Infof("Removing %s for not sending a version", a)
			if err := dm.Pool.Pool.Disconnect(a, ErrDisconnectIntroductionTimeout); err != nil {
				logger.Error(err)
				return
			}
			dm.Pex.RemovePeer(a)
		}
	}
}

func (dm *Daemon) isTrustedPeer(addr string) bool {
	peer, ok := dm.Pex.GetPeerByAddr(addr)
	if !ok {
		return false
	}

	return peer.Trusted
}

// Records an AsyncMessage to the messageEvent chan.  Do not access
// messageEvent directly.
func (dm *Daemon) recordMessageEvent(m AsyncMessage, c *gnet.MessageContext) error {
	dm.messageEvents <- MessageEvent{m, c}
	return nil
}

// check if the connection needs introduction message
func (dm *Daemon) needsIntro(addr string) bool {
	_, exist := dm.expectingIntroductions.Get(addr)
	return exist
}

// Processes a queued AsyncMessage.
func (dm *Daemon) processMessageEvent(e MessageEvent) {
	// The first message received must be an Introduction
	// We have to check at process time and not record time because
	// Introduction message does not update ExpectingIntroductions until its
	// Process() is called
	// _, needsIntro := self.expectingIntroductions[e.Context.Addr]
	// if needsIntro {
	if dm.needsIntro(e.Context.Addr) {
		_, isIntro := e.Message.(*IntroductionMessage)
		if !isIntro {
			dm.Pool.Pool.Disconnect(e.Context.Addr, ErrDisconnectNoIntroduction)
		}
	}
	e.Message.Process(dm)
}

// Called when a ConnectEvent is processed off the onConnectEvent channel
func (dm *Daemon) onConnect(e ConnectEvent) {
	a := e.Addr

	if e.Solicited {
		logger.Infof("Connected to peer: %s (outgoing)", a)
	} else {
		logger.Infof("Connected to peer: %s (incoming)", a)
	}

	dm.pendingConnections.Remove(a)

	exist, err := dm.Pool.Pool.IsConnExist(a)
	if err != nil {
		logger.Error(err)
		return
	}

	if !exist {
		logger.Warning("While processing an onConnect event, no pool connection was found")
		return
	}

	if dm.ipCountMaxed(a) {
		logger.Infof("Max connections for %s reached, disconnecting", a)
		dm.Pool.Pool.Disconnect(a, ErrDisconnectIPLimitReached)
		return
	}

	dm.recordIPCount(a)

	if e.Solicited {
		dm.outgoingConnections.Add(a)
	}

	dm.expectingIntroductions.Add(a, utc.Now())
	logger.Debugf("Sending introduction message to %s, mirror:%d", a, dm.Messages.Mirror)
	m := NewIntroductionMessage(dm.Messages.Mirror, dm.Config.Version, dm.Pool.Pool.Config.Port)
	if err := dm.Pool.Pool.SendMessage(a, m); err != nil {
		logger.Errorf("Send IntroductionMessage to %s failed: %v", a, err)
	}
}

func (dm *Daemon) onDisconnect(e DisconnectEvent) {
	logger.Infof("%s disconnected because: %v", e.Addr, e.Reason)

	dm.outgoingConnections.Remove(e.Addr)
	dm.expectingIntroductions.Remove(e.Addr)
	dm.Visor.RemoveConnection(e.Addr)
	dm.removeIPCount(e.Addr)
	dm.removeConnectionMirror(e.Addr)
}

// Triggered when an gnet.Connection terminates
func (dm *Daemon) onGnetDisconnect(addr string, reason gnet.DisconnectReason) {
	e := DisconnectEvent{
		Addr:   addr,
		Reason: reason,
	}
	select {
	case dm.onDisconnectEvent <- e:
	default:
		logger.Info("onDisconnectEvent channel is full")
	}
}

// Triggered when an gnet.Connection is connected
func (dm *Daemon) onGnetConnect(addr string, solicited bool) {
	dm.onConnectEvent <- ConnectEvent{Addr: addr, Solicited: solicited}
}

// Returns whether the ipCount maximum has been reached
func (dm *Daemon) ipCountMaxed(addr string) bool {
	ip, _, err := iputil.SplitAddr(addr)
	if err != nil {
		logger.Warningf("ipCountMaxed called with invalid addr: %v", err)
		return true
	}

	if cnt, ok := dm.ipCounts.Get(ip); ok {
		return cnt >= dm.Config.IPCountsMax
	}
	return false
}

// Adds base IP to ipCount or returns error if max is reached
func (dm *Daemon) recordIPCount(addr string) {
	ip, _, err := iputil.SplitAddr(addr)
	if err != nil {
		logger.Warningf("recordIPCount called with invalid addr: %v", err)
		return
	}
	dm.ipCounts.Increase(ip)
}

// Removes base IP from ipCount
func (dm *Daemon) removeIPCount(addr string) {
	ip, _, err := iputil.SplitAddr(addr)
	if err != nil {
		logger.Warningf("removeIPCount called with invalid addr: %v", err)
		return
	}
	dm.ipCounts.Decrease(ip)
}

// Adds addr + mirror to the connectionMirror mappings
func (dm *Daemon) recordConnectionMirror(addr string, mirror uint32) error {
	ip, port, err := iputil.SplitAddr(addr)
	if err != nil {
		logger.Warningf("recordConnectionMirror called with invalid addr: %v", err)
		return err
	}
	dm.connectionMirrors.Add(addr, mirror)
	dm.mirrorConnections.Add(mirror, ip, port)
	return nil
}

// Removes an addr from the connectionMirror mappings
func (dm *Daemon) removeConnectionMirror(addr string) {
	mirror, ok := dm.connectionMirrors.Get(addr)
	if !ok {
		return
	}
	ip, _, err := iputil.SplitAddr(addr)
	if err != nil {
		logger.Warningf("removeConnectionMirror called with invalid addr: %v", err)
		return
	}

	// remove ip from specific mirror
	dm.mirrorConnections.Remove(mirror, ip)

	dm.connectionMirrors.Remove(addr)
}

// Returns whether an addr+mirror's port and whether the port exists
func (dm *Daemon) getMirrorPort(addr string, mirror uint32) (uint16, bool) {
	ip, _, err := iputil.SplitAddr(addr)
	if err != nil {
		logger.Warningf("getMirrorPort called with invalid addr: %v", err)
		return 0, false
	}
	return dm.mirrorConnections.Get(mirror, ip)
}

// When an async message send finishes, its result is handled by this
func (dm *Daemon) handleMessageSendResult(r gnet.SendResult) {
	if r.Error != nil {
		logger.Warningf("Failed to send %s to %s: %v", reflect.TypeOf(r.Message), r.Addr, r.Error)
		return
	}
	switch r.Message.(type) {
	case SendingTxnsMessage:
		dm.Visor.SetTxnsAnnounced(r.Message.(SendingTxnsMessage).GetTxns())
	default:
	}
}<|MERGE_RESOLUTION|>--- conflicted
+++ resolved
@@ -13,17 +13,10 @@
 	"github.com/MDLlife/MDL/src/daemon/gnet"
 	"github.com/MDLlife/MDL/src/daemon/pex"
 
-<<<<<<< HEAD
 	"github.com/MDLlife/MDL/src/util/elapse"
 	"github.com/MDLlife/MDL/src/util/iputil"
 	"github.com/MDLlife/MDL/src/util/logging"
 	"github.com/MDLlife/MDL/src/util/utc"
-=======
-	"github.com/skycoin/skycoin/src/util/elapse"
-	"github.com/skycoin/skycoin/src/util/iputil"
-	"github.com/skycoin/skycoin/src/util/logging"
-	"github.com/skycoin/skycoin/src/util/utc"
->>>>>>> 452491da
 )
 
 /*
@@ -307,14 +300,7 @@
 	// the connection pool is shutdown.
 	close(dm.quitC)
 
-<<<<<<< HEAD
-	if !dm.Config.DisableNetworking {
-		dm.Pool.Shutdown()
-	}
-
-=======
 	dm.Pool.Shutdown()
->>>>>>> 452491da
 	dm.Gateway.Shutdown()
 	dm.Pex.Shutdown()
 	dm.Visor.Shutdown()
@@ -531,11 +517,7 @@
 			// Get the transactions that turn to valid
 			validTxns, err := dm.Visor.RefreshUnconfirmed()
 			if err != nil {
-<<<<<<< HEAD
-				logger.Error("dm.Visor.RefreshUnconfirmed failed: %v", err)
-=======
 				logger.Errorf("dm.Visor.RefreshUnconfirmed failed: %v", err)
->>>>>>> 452491da
 				continue
 			}
 			// Announce these transactions
@@ -546,19 +528,11 @@
 			// Remove transactions that become invalid (violating hard constraints)
 			removedTxns, err := dm.Visor.RemoveInvalidUnconfirmed()
 			if err != nil {
-<<<<<<< HEAD
-				logger.Error("dm.Visor.RemoveInvalidUnconfirmed failed: %v", err)
-				continue
-			}
-			if len(removedTxns) > 0 {
-				logger.Info("Remove %d txns from pool that began violating hard constraints", len(removedTxns))
-=======
 				logger.Errorf("dm.Visor.RemoveInvalidUnconfirmed failed: %v", err)
 				continue
 			}
 			if len(removedTxns) > 0 {
 				logger.Infof("Remove %d txns from pool that began violating hard constraints", len(removedTxns))
->>>>>>> 452491da
 			}
 
 		case <-blocksRequestTicker:
