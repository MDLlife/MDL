package encoder

import (
	"bytes"
	"crypto/rand"
	"encoding/hex"
	"log"
	"reflect"
	"testing"

<<<<<<< HEAD
	"github.com/MDLlife/MDL/src/cipher"
=======
	"github.com/stretchr/testify/require"

	"github.com/skycoin/skycoin/src/cipher"
>>>>>>> 5dcee17d
)

func randBytes(n int) []byte { // nolint: unparam
	const alphanum = "0123456789ABCDEFGHIJKLMNOPQRSTUVWXYZabcdefghijklmnopqrstuvwxyz"
	var bytes = make([]byte, n)
	rand.Read(bytes)
	for i, b := range bytes {
		bytes[i] = alphanum[b%byte(len(alphanum))]
	}
	return bytes
}

/*
* the file name has to end with _test.go to be picked up as a set of tests by go test
* the package name has to be the same as in the source file that has to be tested
* you have to import the package testing
* all test functions should start with Test to be run as a test
* the tests will be executed in the same order that they are appear in the source
* the test function TestXxx functions take a pointer to the type testing.T. You use it to record the test status and also for logging.
* the signature of the test function should always be func TestXxx ( *testing.T). You can have any combination of alphanumeric characters and the hyphen for the Xxx part, the only constraint that it should not begin with a small alphabet, [a-z].
* a call to any of the following functions of testing.T within the test code Error, Errorf, FailNow, Fatal, FatalIf will indicate to go test that the test has failed.
 */

//Size of= 13
type TestStruct struct {
	X int32
	Y int64
	Z uint8
	K []byte
	W bool
	T string
	U cipher.PubKey
}

type TestStruct2 struct {
	X int32
	Y int64
	Z uint8
	K [8]byte
	W bool
}

type TestStructIgnore struct {
	X int32
	Y int64
	Z uint8 `enc:"-"`
	K []byte
}

type TestStructWithoutIgnore struct {
	X int32
	Y int64
	K []byte
}

//func (*B) Fatal

func Test_Encode_1(T *testing.T) { //test function starts with "Test" and takes a pointer to type testing.T
	var t TestStruct
	t.X = 345535
	t.Y = 23432435443
	t.Z = 255
	t.K = []byte("TEST6")
	t.W = true
	t.T = "hello"
	t.U = cipher.PubKey{1, 2, 3, 0, 5, 4, 2, 0, 0, 0, 0, 0, 0, 0, 0, 0, 0, 0, 0, 0, 0, 0, 0, 0, 0, 0, 0, 0, 0, 0, 0, 0, 0}

	b := Serialize(t)

	var buf bytes.Buffer
	buf.Write(b)

	var t2 TestStruct
	err := Deserialize(&buf, len(b), &t2)
	if err != nil {
		T.Fatal(err)
	}

	b2 := Serialize(t2)

	if bytes.Compare(b, b2) != 0 {
		T.Fatal()
	}
}

func Test_Encode_2a(T *testing.T) { //test function starts with "Test" and takes a pointer to type testing.T
	var t TestStruct2
	t.X = 345535
	t.Y = 23432435443
	t.Z = 255
	t.W = false
	_tt := []byte("ASDSADFSDFASDFSD")
	for i := 0; i < 8; i++ {
		t.K[i] = _tt[i]
	}

	b := Serialize(t)

	var buf bytes.Buffer
	buf.Write(b)

	var t2 TestStruct2
	err := Deserialize(&buf, len(b), &t2)
	if err != nil {
		T.Fatal(err)
	}

	b2 := Serialize(t2)

	if bytes.Compare(b, b2) != 0 {
		T.Fatal()
	}
}

func Test_Encode_2b(T *testing.T) { //test function starts with "Test" and takes a pointer to type testing.T
	var t TestStruct2
	t.X = 345535
	t.Y = 23432435443
	t.Z = 255
	_tt := []byte("ASDSADFSDFASDFSD")
	for i := 0; i < 8; i++ {
		t.K[i] = _tt[i]
	}

	b := Serialize(t)

	var t2 TestStruct2
	err := DeserializeRaw(b, &t2)
	if err != nil {
		T.Fatal(err)
	}

	b2 := Serialize(t2)

	if bytes.Compare(b, b2) != 0 {
		T.Fatal()
	}
}

type TestStruct3 struct {
	X int32
	K []byte
}

func Test_Encode_3a(T *testing.T) { //test function starts with "Test" and takes a pointer to type testing.T
	var t1 TestStruct3
	t1.X = 345535
	t1.K = randBytes(32)

	b := Serialize(t1)

	var buf bytes.Buffer
	buf.Write(b)

	var t2 TestStruct3
	err := Deserialize(&buf, len(b), &t2)
	if err != nil {
		T.Fatal(err)
	}

	if t1.X != t2.X || len(t1.K) != len(t2.K) || bytes.Compare(t1.K, t2.K) != 0 {
		T.Fatal()
	}

	b2 := Serialize(t2)

	if bytes.Compare(b, b2) != 0 {
		T.Fatal()
	}
}

func Test_Encode_3b(T *testing.T) { //test function starts with "Test" and takes a pointer to type testing.T
	var t1 TestStruct3
	t1.X = 345535
	t1.K = randBytes(32)

	b := Serialize(t1)

	var t2 TestStruct3
	err := DeserializeRaw(b, &t2)
	if err != nil {
		T.Fatal(err)
	}

	if t1.X != t2.X || len(t1.K) != len(t2.K) || bytes.Compare(t1.K, t2.K) != 0 {
		T.Fatal()
	}

	b2 := Serialize(t2)

	if bytes.Compare(b, b2) != 0 {
		T.Fatal()
	}
}

type TestStruct4 struct {
	X int32
	Y int32
}

type TestStruct5 struct {
	X int32
	A []TestStruct4
}

func Test_Encode_4(T *testing.T) {
	var t1 TestStruct5
	t1.X = 345535

	const NUM = 8
	t1.A = make([]TestStruct4, NUM)

	b := Serialize(t1)

	var t2 TestStruct5
	err := DeserializeRaw(b, &t2)
	if err != nil {
		T.Fatal(err)
	}

	if t1.X != t2.X {
		T.Fatal("TestStruct5.X not equal")
	}

	if len(t1.A) != len(t2.A) {
		T.Fatal("Slice lengths not equal")
	}

	for i, ts := range t1.A {
		if ts != t2.A[i] {
			T.Fatal("Slice values not equal")
		}
	}

	b2 := Serialize(t2)

	if bytes.Compare(b, b2) != 0 {
		T.Fatal()
	}
}

// type TestStruct2 struct {
//     X   int32
//     Y   int64
//     Z   uint8
//     K   [8]byte
// }

func Test_Encode_5(T *testing.T) {

	var ts TestStruct2
	ts.X = 345535
	ts.Y = 23432435443
	ts.Z = 255

	b1 := Serialize(ts)

	var t = reflect.TypeOf(ts)
	var v = reflect.New(t) //pointer to type t

	//New returns a Value representing a pointer to a new zero value for the specified type.
	//That is, the returned Value's Type is PtrTo(t).

	_, err := DeserializeRawToValue(b1, v)
	if err != nil {
		T.Fatal(err)
	}

	v = reflect.Indirect(v)
	if v.FieldByName("X").Int() != int64(ts.X) {
		T.Fatalf("X not equal")
	}
	if v.FieldByName("Y").Int() != ts.Y {
		T.Fatalf("Y not equal")
	}
	if v.FieldByName("Z").Uint() != uint64(ts.Z) {
		T.Fatalf("Z not equal")
	}
}

func Test_Encode_IgnoreTagSerialize(T *testing.T) {
	var t TestStructIgnore
	t.X = 345535
	t.Y = 23432435443
	t.Z = 255
	t.K = []byte("TEST6")

	b := Serialize(t)
	var buf bytes.Buffer
	buf.Write(b)

	var t2 TestStructIgnore
	t.X = 0
	t.Y = 0
	t.Z = 0
	t.K = []byte("")
	err := Deserialize(&buf, len(b), &t2)
	if err != nil {
		T.Fatal(err)
	}

	if t2.Z != 0 {
		T.Fatalf("Z should not deserialize. It is %d", t2.Z)
	}

	buf.Reset()
	buf.Write(b)

	var t3 TestStructWithoutIgnore
	err = Deserialize(&buf, len(b), &t3)
	if err != nil {
		T.Fatal(err)
	}

	b2 := Serialize(t2)
	if bytes.Compare(b, b2) != 0 {
		T.Fatal()
	}
}

type Contained struct {
	X     uint32
	Y     uint64
	Bytes []uint8
	Ints  []uint16
}

type Container struct {
	Elements []Contained
}

func TestEncodeNestedSlice(t *testing.T) {
	size := 0
	elems := make([]Contained, 4)
	for i := range elems {
		elems[i].X = uint32(i)
		size += 4
		elems[i].Y = uint64(i)
		size += 8
		elems[i].Bytes = make([]uint8, i)
		for j := range elems[i].Bytes {
			elems[i].Bytes[j] = uint8(j)
		}
		size += 4 + i*1
		elems[i].Ints = make([]uint16, i)
		for j := range elems[i].Ints {
			elems[i].Ints[j] = uint16(j)
		}
		size += 4 + i*2
	}
	c := Container{elems}
	n, err := datasizeWrite(reflect.ValueOf(c))
	if err != nil {
		t.Fatalf("datasizeWrite failed: %v", err)
	}
	if n != size+4 {
		t.Fatal("Wrong data size")
	}
	b := Serialize(c)
	d := Container{}
	err = DeserializeRaw(b, &d)
	if err != nil {
		t.Fatalf("DeserializeRaw failed: %v", err)
	}
	for i, e := range d.Elements {
		if c.Elements[i].X != e.X || c.Elements[i].Y != e.Y {
			t.Fatalf("Deserialized x, y to invalid value. "+
				"Expected %d,%d but got %d,%d", c.Elements[i].X,
				c.Elements[i].Y, e.X, e.Y)
		}
		if len(c.Elements[i].Bytes) != len(e.Bytes) {
			t.Fatal("Deserialized Bytes to invalid length")
		}
		for j, b := range c.Elements[i].Bytes {
			if c.Elements[i].Bytes[j] != b {
				t.Fatal("Deserialized to invalid value")
			}
		}
		if len(c.Elements[i].Ints) != len(e.Ints) {
			t.Fatal("Deserialized Ints to invalid length")
		}
		for j, b := range c.Elements[i].Ints {
			if c.Elements[i].Ints[j] != b {
				t.Fatal("Deserialized Ints to invalid value")
			}
		}
	}
}

type Array struct {
	Arr []int
}

func TestDecodeNotEnoughLength(t *testing.T) {
	b := make([]byte, 2)
	var d Array
	err := DeserializeRaw(b, &d)
	if err == nil {
		t.Fatal("Expected error")
	} else if err.Error() != "Deserialization failed" {
		t.Fatalf("Expected different error, but got %s", err.Error())
	}

	// Test with slice
	thing := make([]int, 3)
	err = DeserializeRaw(b, thing)
	if err == nil {
		t.Fatal("Expected error")
	} else if err.Error() != "Deserialization failed" {
		t.Fatal("Expected different error")
	}
}

func TestFlattenMultidimensionalBytes(t *testing.T) {
	var data [16][16]byte
	for i := 0; i < 16; i++ {
		for j := 0; j < 16; j++ {
			data[i][j] = byte(i * j)
		}
	}

	b := Serialize(data)
	expect := 16 * 16
	if len(b) != expect {
		t.Fatalf("Expected %d bytes, decoded to %d bytes", expect, len(b))
	}

}

func TestMultiArrays(T *testing.T) {
	var data [16][16]byte
	for i := 0; i < 16; i++ {
		for j := 0; j < 16; j++ {
			data[i][j] = byte(i * j)
		}
	}

	b := Serialize(data)

	var data2 [16][16]byte

	err := DeserializeRaw(b, &data2)
	if err != nil {
		T.Fatal(err)
	}

	for i := 0; i < 16; i++ {
		for j := 0; j < 16; j++ {
			if data[i][j] != data2[i][j] {
				T.Fatalf("failed round trip test")
			}
		}
	}

	b2 := Serialize(data2)
	if !bytes.Equal(b, b2) {
		T.Fatalf("Failed round trip test")
	}

	if len(b) != 256 {
		T.Fatalf("decoded to wrong byte length")
	}

}

func TestSerializeAtomic(t *testing.T) {

	var sp uint64 = 0x000C8A9E1809F720
	b := SerializeAtomic(sp)

	var i uint64
	DeserializeAtomic(b, &i)

	if i != sp {
		t.Fatal("round trip atomic fail")
	}
}

func TestPushPop(t *testing.T) {
	var sp uint64 = 0x000C8A9E1809F720

	var d [8]byte
	EncodeInt(d[0:8], sp)

	//fmt.Printf("d= %X \n", d[:])

	var ti uint64
	DecodeInt(d[0:8], &ti)

	if ti != sp {
		//fmt.Printf("sp= %X ti= %X \n", sp,ti)
		t.Error("roundtrip failed")
	}
}

type TestStruct5a struct {
	Test uint64
}

func TestPanicTest(t *testing.T) {

	defer func() {
		if r := recover(); r == nil {
			t.Error("EncodeInt Did not panic")
		}
	}()

	log.Panic()
}

func TestPushPopNegative(t *testing.T) {

	defer func() {
		if r := recover(); r == nil {
			t.Error("EncodeInt Did not panic on invalid input type")
		}
	}()

	var tst TestStruct5a
	//var sp uint64 = 0x000C8A9E1809F720
	var d [8]byte
	EncodeInt(d[0:8], &tst) //attemp to encode invalid type

}

func TestByteArray(t *testing.T) {

	tstr := "7105a46cb4c2810f0c916e0bb4b4e4ef834ad42040c471b42c96d356a9fd1b21"

	d, err := hex.DecodeString(tstr)
	if err != nil {
		t.Fail()
	}

	buff := Serialize(d)
	var buff2 [32]byte
	copy(buff2[0:32], buff[0:32])

	if len(buff2) != 32 {
		t.Errorf("incorrect serialization length for fixed sized arrays: %d byte fixed sized array serialized to %d bytes \n", len(d), len(buff2))
	}

}

func TestEncodeDictInt2Int(t *testing.T) {
	m1 := map[uint8]uint64{0: 0, 1: 1, 2: 2}
	buff := Serialize(m1)
	if len(buff) != 4 /* Length */ +(1+8)*len(m1) /* 1b key + 8b value per entry */ {
		t.Fail()
	}
	m2 := make(map[uint8]uint64)
	if DeserializeRaw(buff, m2) != nil {
		t.Fail()
	}
	if len(m1) != len(m2) {
		t.Errorf("Expected length %d but got %d", len(m1), len(m2))
	}
	for key := range m1 {
		if m1[key] != m2[key] {
			t.Errorf("Expected value %d for key %d but got %d", m1[key], key, m2[key])
		}
	}
}

type TestStructWithDict struct {
	X int32
	Y int64
	M map[uint8]TestStruct
	K []byte
}

func TestEncodeDictNested(t *testing.T) {
	s1 := TestStructWithDict{
		0x01234567,
		0x0123456789ABCDEF,
		map[uint8]TestStruct{
			0x01: TestStruct{
				0x01234567,
				0x0123456789ABCDEF,
				0x01,
				[]byte{0, 1, 2},
				true,
				"ab",
				cipher.PubKey{
					0, 1, 2, 3, 4, 5, 6, 7, 8, 9, 10, 11, 12, 13, 14, 15, 16,
					17, 18, 19, 20, 21, 22, 23, 24, 25, 26, 27, 28, 29, 30, 31, 32,
				},
			},
			0x23: TestStruct{
				0x01234567,
				0x0123456789ABCDEF,
				0x01,
				[]byte{0, 1, 2},
				true,
				"cd",
				cipher.PubKey{
					0, 1, 2, 3, 4, 5, 6, 7, 8, 9, 10, 11, 12, 13, 14, 15, 16,
					17, 18, 19, 20, 21, 22, 23, 24, 25, 26, 27, 28, 29, 30, 31, 32,
				},
			},
		},
		[]byte{0, 1, 2, 3, 4},
	}
	buff := Serialize(s1)
	if len(buff) == 0 {
		t.Fail()
	}

	s2 := TestStructWithDict{}
	if DeserializeRaw(buff, &s2) != nil {
		t.Fail()
	}
	if !reflect.DeepEqual(s1, s2) {
		t.Errorf("Expected %v but got %v", s1, s2)
	}
}

func TestEncodeDictString2Int64(t *testing.T) {
	v := map[string]int64{
		"foo": 1,
		"bar": 2,
	}

	b := Serialize(v)

	v2 := make(map[string]int64)
	err := DeserializeRaw(b, &v2)
	require.NoError(t, err)

	require.Equal(t, v, v2)
}

func TestOmitEmptyString(t *testing.T) {

	type omitString struct {
		A string `enc:"a,omitempty"`
	}

	cases := []struct {
		name                string
		input               omitString
		outputShouldBeEmpty bool
	}{
		{
			name: "string not empty",
			input: omitString{
				A: "foo",
			},
		},

		{
			name:                "string empty",
			input:               omitString{},
			outputShouldBeEmpty: true,
		},
	}

	for _, tc := range cases {
		t.Run(tc.name, func(t *testing.T) {
			b := Serialize(tc.input)

			if tc.outputShouldBeEmpty {
				require.Empty(t, b)
			} else {
				require.NotEmpty(t, b)
			}

			var y omitString
			err := DeserializeRaw(b, &y)
			require.NoError(t, err)

			require.Equal(t, tc.input, y)
		})
	}

}

func TestOmitEmptySlice(t *testing.T) {
	type omitSlice struct {
		B []byte `enc:"b,omitempty"`
	}

	cases := []struct {
		name                string
		input               omitSlice
		expect              *omitSlice
		outputShouldBeEmpty bool
	}{
		{
			name: "slice not empty",
			input: omitSlice{
				B: []byte("foo"),
			},
		},

		{
			name:                "slice nil",
			input:               omitSlice{},
			outputShouldBeEmpty: true,
		},

		{
			name: "slice empty but not nil",
			input: omitSlice{
				B: []byte{},
			},
			expect:              &omitSlice{},
			outputShouldBeEmpty: true,
		},
	}

	for _, tc := range cases {
		t.Run(tc.name, func(t *testing.T) {
			b := Serialize(tc.input)

			if tc.outputShouldBeEmpty {
				require.Empty(t, b)
			} else {
				require.NotEmpty(t, b)
			}

			var y omitSlice
			err := DeserializeRaw(b, &y)
			require.NoError(t, err)

			expect := tc.expect
			if expect == nil {
				expect = &tc.input
			}

			require.Equal(t, *expect, y)
		})
	}
}

func TestOmitEmptyMap(t *testing.T) {

	type omitMap struct {
		C map[string]int64 `enc:"d,omitempty"`
	}

	cases := []struct {
		name                string
		input               omitMap
		expect              *omitMap
		outputShouldBeEmpty bool
	}{
		{
			name: "map not empty",
			input: omitMap{
				C: map[string]int64{"foo": 1},
			},
		},

		{
			name:                "map nil",
			input:               omitMap{},
			outputShouldBeEmpty: true,
		},

		{
			name: "map empty but not nil",
			input: omitMap{
				C: map[string]int64{},
			},
			expect:              &omitMap{},
			outputShouldBeEmpty: true,
		},
	}

	for _, tc := range cases {
		t.Run(tc.name, func(t *testing.T) {
			b := Serialize(tc.input)

			if tc.outputShouldBeEmpty {
				require.Empty(t, b)
			} else {
				require.NotEmpty(t, b)
			}

			var y omitMap
			err := DeserializeRaw(b, &y)
			require.NoError(t, err)

			expect := tc.expect
			if expect == nil {
				expect = &tc.input
			}

			require.Equal(t, *expect, y)
		})
	}
}

func TestOmitEmptyMixedFinalByte(t *testing.T) {
	type omitMixed struct {
		A string
		B []byte `enc:",omitempty"`
	}

	cases := []struct {
		name   string
		input  omitMixed
		expect omitMixed
	}{
		{
			name: "none empty",
			input: omitMixed{
				A: "foo",
				B: []byte("foo"),
			},
			expect: omitMixed{
				A: "foo",
				B: []byte("foo"),
			},
		},

		{
			name: "byte nil",
			input: omitMixed{
				A: "foo",
			},
			expect: omitMixed{
				A: "foo",
			},
		},

		{
			name: "byte empty but not nil",
			input: omitMixed{
				A: "foo",
				B: []byte{},
			},
			expect: omitMixed{
				A: "foo",
			},
		},

		{
			name: "first string empty but not omitted",
			input: omitMixed{
				B: []byte("foo"),
			},
			expect: omitMixed{
				B: []byte("foo"),
			},
		},

		{
			name:   "all empty",
			input:  omitMixed{},
			expect: omitMixed{},
		},
	}

	for _, tc := range cases {
		t.Run(tc.name, func(t *testing.T) {
			b := Serialize(tc.input)
			require.NotEmpty(t, b)

			var y omitMixed
			err := DeserializeRaw(b, &y)
			require.NoError(t, err)

			require.Equal(t, tc.expect, y)
		})
	}
}

func TestOmitEmptyFinalFieldOnly(t *testing.T) {
	type bad struct {
		A string
		B string `enc:",omitempty"`
		C string
	}

	require.Panics(t, func() {
		var b bad
		Serialize(b)
	})
}<|MERGE_RESOLUTION|>--- conflicted
+++ resolved
@@ -8,13 +8,9 @@
 	"reflect"
 	"testing"
 
-<<<<<<< HEAD
+	"github.com/stretchr/testify/require"
+
 	"github.com/MDLlife/MDL/src/cipher"
-=======
-	"github.com/stretchr/testify/require"
-
-	"github.com/skycoin/skycoin/src/cipher"
->>>>>>> 5dcee17d
 )
 
 func randBytes(n int) []byte { // nolint: unparam
