package bip39

import (
	"crypto/sha256"
	"encoding/binary"
	"errors"
	"fmt"
	"math/big"
	"strings"

<<<<<<< HEAD
	"github.com/MDLlife/MDL/src/cipher"

	"golang.org/x/crypto/pbkdf2"
=======
	"github.com/skycoin/skycoin/src/cipher"
>>>>>>> 452491da
)

// Some bitwise operands for working with big.Ints
var (
	Last11BitsMask          = big.NewInt(2047)
	RightShift11BitsDivider = big.NewInt(2048)
	BigOne                  = big.NewInt(1)
	BigTwo                  = big.NewInt(2)
)

// DefaultMnemonicEntropyBitSize is the default bit size for NewDefaultMnemomic's entropy
const DefaultMnemonicEntropyBitSize = 128

// NewDefaultMnemomic returns a generated mnemomic using entropy with bitSize 128
func NewDefaultMnemomic() (string, error) {
	entropy, err := NewEntropy(DefaultMnemonicEntropyBitSize)
	if err != nil {
		return "", err
	}

	return NewMnemonic(entropy)
}

// NewEntropy will create random entropy bytes
// so long as the requested size bitSize is an appropriate size.
func NewEntropy(bitSize int) ([]byte, error) {
	err := validateEntropyBitSize(bitSize)
	if err != nil {
		return nil, err
	}

	entropy := cipher.RandByte(bitSize / 8)
	return entropy, err
}

// NewMnemonic will return a string consisting of the mnemonic words for
// the given entropy.
// If the provide entropy is invalid, an error will be returned.
func NewMnemonic(entropy []byte) (string, error) {
	// Compute some lengths for convenience
	entropyBitLength := len(entropy) * 8
	checksumBitLength := entropyBitLength / 32
	sentenceLength := (entropyBitLength + checksumBitLength) / 11

	err := validateEntropyBitSize(entropyBitLength)
	if err != nil {
		return "", err
	}

	// Add checksum to entropy
	entropy = addChecksum(entropy)

	// Break entropy up into sentenceLength chunks of 11 bits
	// For each word AND mask the rightmost 11 bits and find the word at that index
	// Then bitshift entropy 11 bits right and repeat
	// Add to the last empty slot so we can work with LSBs instead of MSB

	// Entropy as an int so we can bitmask without worrying about bytes slices
	entropyInt := new(big.Int).SetBytes(entropy)

	// Slice to hold words in
	words := make([]string, sentenceLength)

	// Throw away big int for AND masking
	word := big.NewInt(0)

	for i := sentenceLength - 1; i >= 0; i-- {
		// Get 11 right most bits and bitshift 11 to the right for next time
		word.And(entropyInt, Last11BitsMask)
		entropyInt.Div(entropyInt, RightShift11BitsDivider)

		// Get the bytes representing the 11 bits as a 2 byte slice
		wordBytes := padByteSlice(word.Bytes(), 2)

		// Convert bytes to an index and add that word to the list
		words[i] = WordList[binary.BigEndian.Uint16(wordBytes)]
	}

	return strings.Join(words, " "), nil
}

// MnemonicToByteArray takes a mnemonic string and turns it into a byte array
// suitable for creating another mnemonic.
// An error is returned if the mnemonic is invalid.
// FIXME
// This does not work for all values in
// the test vectors.  Namely
// Vectors 0, 4, and 8.
// This is not really important because BIP39 doesnt really define a conversion
// from string to bytes.
func MnemonicToByteArray(mnemonic string) ([]byte, error) {
	if IsMnemonicValid(mnemonic) == false {
		return nil, fmt.Errorf("Invalid mnemonic")
	}
	mnemonicSlice := strings.Split(mnemonic, " ")

	bitSize := len(mnemonicSlice) * 11
	err := validateEntropyWithChecksumBitSize(bitSize)
	if err != nil {
		return nil, err
	}
	checksumSize := bitSize % 32

	b := big.NewInt(0)
	modulo := big.NewInt(2048)
	for _, v := range mnemonicSlice {
		index, found := ReverseWordMap[v]
		if found == false {
			return nil, fmt.Errorf("Word `%v` not found in reverse map", v)
		}
		add := big.NewInt(int64(index))
		b = b.Mul(b, modulo)
		b = b.Add(b, add)
	}
	hex := b.Bytes()
	checksumModulo := big.NewInt(0).Exp(big.NewInt(2), big.NewInt(int64(checksumSize)), nil)
	entropy, _ := big.NewInt(0).DivMod(b, checksumModulo, big.NewInt(0))

	entropyHex := entropy.Bytes()

	byteSize := bitSize/8 + 1
	if len(hex) != byteSize {
		tmp := make([]byte, byteSize)
		diff := byteSize - len(hex)
		for i := 0; i < len(hex); i++ {
			tmp[i+diff] = hex[i]
		}
		hex = tmp
	}

	validationHex := addChecksum(entropyHex)
	if len(validationHex) != byteSize {
		tmp2 := make([]byte, byteSize)
		diff2 := byteSize - len(validationHex)
		for i := 0; i < len(validationHex); i++ {
			tmp2[i+diff2] = validationHex[i]
		}
		validationHex = tmp2
	}

	if len(hex) != len(validationHex) {
		panic("[]byte len mismatch - it shouldn't happen")
	}
	for i := range validationHex {
		if hex[i] != validationHex[i] {
			return nil, fmt.Errorf("Invalid byte at position %v", i)
		}
	}
	return hex, nil
}

// NewSeedWithErrorChecking creates a hashed seed output given the mnemonic string and a password.
// An error is returned if the mnemonic is not convertible to a byte array.
// func NewSeedWithErrorChecking(mnemonic string, password string) ([]byte, error) {
// 	_, err := MnemonicToByteArray(mnemonic)
// 	if err != nil {
// 		return nil, err
// 	}
// 	return NewSeed(mnemonic, password), nil
// }

// NewSeed creates a hashed seed output given a provided string and password.
// No checking is performed to validate that the string provided is a valid mnemonic.
// func NewSeed(mnemonic string, password string) []byte {
// 	return pbkdf2.Key([]byte(mnemonic), []byte("mnemonic"+password), 2048, 64, sha512.New)
// }

// Appends to data the first (len(data) / 32)bits of the result of sha256(data)
// Currently only supports data up to 32 bytes
func addChecksum(data []byte) []byte {
	// Get first byte of sha256
	hasher := sha256.New()
	hasher.Write(data)
	hash := hasher.Sum(nil)
	firstChecksumByte := hash[0]

	// len() is in bytes so we divide by 4
	checksumBitLength := uint(len(data) / 4)

	// For each bit of check sum we want we shift the data one the left
	// and then set the (new) right most bit equal to checksum bit at that index
	// staring from the left
	dataBigInt := new(big.Int).SetBytes(data)
	for i := uint(0); i < checksumBitLength; i++ {
		// Bitshift 1 left
		dataBigInt.Mul(dataBigInt, BigTwo)

		// Set rightmost bit if leftmost checksum bit is set
		if uint8(firstChecksumByte&(1<<(7-i))) > 0 {
			dataBigInt.Or(dataBigInt, BigOne)
		}
	}

	return dataBigInt.Bytes()
}

func padByteSlice(slice []byte, length int) []byte {
	newSlice := make([]byte, length-len(slice))
	return append(newSlice, slice...)
}

func validateEntropyBitSize(bitSize int) error {
	if (bitSize%32) != 0 || bitSize < 128 || bitSize > 256 {
		return errors.New("Entropy length must be [128, 256] and a multiple of 32")
	}
	return nil
}

func validateEntropyWithChecksumBitSize(bitSize int) error {
	if (bitSize != 128+4) && (bitSize != 160+5) && (bitSize != 192+6) && (bitSize != 224+7) && (bitSize != 256+8) {
		return fmt.Errorf("Wrong entropy + checksum size - expected %v, got %v", int((bitSize-bitSize%32)+(bitSize-bitSize%32)/32), bitSize)
	}
	return nil
}

// IsMnemonicValid attempts to verify that the provided mnemonic is valid.
// Validity is determined by both the number of words being appropriate,
// and that all the words in the mnemonic are present in the word list.
func IsMnemonicValid(mnemonic string) bool {
	// Create a list of all the words in the mnemonic sentence
	words := strings.Fields(mnemonic)

	//Get num of words
	numOfWords := len(words)

	// The number of words should be 12, 15, 18, 21 or 24
	if numOfWords%3 != 0 || numOfWords < 12 || numOfWords > 24 {
		return false
	}

	// Check if all words belong in the wordlist
	for i := 0; i < numOfWords; i++ {
		if !contains(WordList, words[i]) {
			return false
		}
	}

	return true
}

func contains(s []string, e string) bool {
	for _, a := range s {
		if a == e {
			return true
		}
	}
	return false
}<|MERGE_RESOLUTION|>--- conflicted
+++ resolved
@@ -2,19 +2,16 @@
 
 import (
 	"crypto/sha256"
+	"crypto/sha512"
 	"encoding/binary"
 	"errors"
 	"fmt"
 	"math/big"
 	"strings"
 
-<<<<<<< HEAD
 	"github.com/MDLlife/MDL/src/cipher"
 
 	"golang.org/x/crypto/pbkdf2"
-=======
-	"github.com/skycoin/skycoin/src/cipher"
->>>>>>> 452491da
 )
 
 // Some bitwise operands for working with big.Ints
