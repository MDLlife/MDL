--- conflicted
+++ resolved
@@ -11,18 +11,11 @@
 	"github.com/stretchr/testify/assert"
 	"github.com/stretchr/testify/require"
 
-<<<<<<< HEAD
 	"github.com/MDLlife/MDL/src/cipher"
 	"github.com/MDLlife/MDL/src/cipher/encoder"
 	"github.com/MDLlife/MDL/src/coin"
 	"github.com/MDLlife/MDL/src/testutil"
-=======
-	"github.com/skycoin/skycoin/src/cipher"
-	"github.com/skycoin/skycoin/src/cipher/encoder"
-	"github.com/skycoin/skycoin/src/coin"
-	"github.com/skycoin/skycoin/src/testutil"
-	"github.com/skycoin/skycoin/src/util/logging"
->>>>>>> 452491da
+	"github.com/MDLlife/MDL/src/util/logging"
 )
 
 var (
@@ -31,10 +24,7 @@
 	transactionBkt       = []byte("transactions")
 	outputBkt            = []byte("uxouts")
 	addressInBkt         = []byte("address_in")
-<<<<<<< HEAD
-=======
 	log                  = logging.MustGetLogger("historydb_test")
->>>>>>> 452491da
 )
 
 var _genTime uint64 = 1000
