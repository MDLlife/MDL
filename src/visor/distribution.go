--- conflicted
+++ resolved
@@ -1,20 +1,10 @@
 package visor
 
-<<<<<<< HEAD
 import "github.com/MDLlife/MDL/src/coin"
 
 const (
-	// MaxCoinSupply is the maximum supply of skycoins
+	// MaxCoinSupply is the maximum supply of MDL
 	MaxCoinSupply uint64 = 1e9 // 1,000,000,000
-=======
-import (
-	"github.com/skycoin/skycoin/src/coin"
-)
-
-const (
-	// MaxCoinSupply is the maximum supply of skycoins
-	MaxCoinSupply uint64 = 1e8 // 100,000,000 million
->>>>>>> 452491da
 
 	// DistributionAddressesTotal is the number of distribution addresses
 	DistributionAddressesTotal uint64 = 100
@@ -23,17 +13,10 @@
 	DistributionAddressInitialBalance uint64 = MaxCoinSupply / DistributionAddressesTotal
 
 	// InitialUnlockedCount is the initial number of unlocked addresses
-<<<<<<< HEAD
 	InitialUnlockedCount uint64 = 56
 
 	// UnlockAddressRate is the number of addresses to unlock per unlock time interval
 	UnlockAddressRate uint64 = 24
-=======
-	InitialUnlockedCount uint64 = 25
-
-	// UnlockAddressRate is the number of addresses to unlock per unlock time interval
-	UnlockAddressRate uint64 = 5
->>>>>>> 452491da
 
 	// UnlockTimeInterval is the distribution address unlock time interval, measured in seconds
 	// Once the InitialUnlockedCount is exhausted,
@@ -48,11 +31,7 @@
 }
 
 // GetDistributionAddresses returns a copy of the hardcoded distribution addresses array.
-<<<<<<< HEAD
 // Each address has 10,000,000 coins. There are 100 addresses.
-=======
-// Each address has 1,000,000 coins. There are 100 addresses.
->>>>>>> 452491da
 func GetDistributionAddresses() []string {
 	addrs := make([]string, len(distributionAddresses))
 	for i := range distributionAddresses {
