package visor

import (
	"errors"
	"fmt"

	"github.com/boltdb/bolt"
	"github.com/skycoin/skycoin/src/cipher"
	"github.com/skycoin/skycoin/src/coin"
	"github.com/skycoin/skycoin/src/visor/blockdb"

	"bytes"
)

var (
	// DebugLevel1 checks for extremely unlikely conditions (10e-40)
	DebugLevel1 = true
	// DebugLevel2 enable checks for impossible conditions
	DebugLevel2 = true

	// ErrUnspentNotExist represents the error of unspent output in a tx does not exist
	ErrUnspentNotExist = errors.New("Unspent output does not exist")
)

//Warning: 10e6 is 10 million, 1e6 is 1 million

// Note: DebugLevel1 adds additional checks for hash collisions that
// are unlikely to occur. DebugLevel2 adds checks for conditions that
// can only occur through programmer error and malice.

// Note: a droplet is the base coin unit. Each Skycoin is one million droplets

//Termonology:
// UXTO - unspent transaction outputs
// UX - outputs10
// TX - transactions

//Notes:
// transactions (TX) consume outputs (UX) and produce new outputs (UX)
// Tx.Uxi() - set of outputs consumed by transaction
// Tx.Uxo() - set of outputs created by transaction

// BlockTree provide method for access
type BlockTree interface {
	AddBlock(b *coin.Block) error
	RemoveBlock(b *coin.Block) error
	GetBlock(hash cipher.SHA256) *coin.Block
	GetBlockInDepth(dep uint64, filter func(hps []coin.HashPair) cipher.SHA256) *coin.Block
}

// Walker function for go through blockchain
type Walker func(hps []coin.HashPair) cipher.SHA256

// BlockListener notify the register when new block is appended to the chain
type BlockListener func(b coin.Block)

// Blockchain maintains blockchain and provides apis for accessing the chain.
type Blockchain struct {
	tree        BlockTree
	walker      Walker
	blkListener []BlockListener

	// arbitrating mode, if in arbitrating mode, when master node execute blocks,
	// the invalid transaction will be skipped and continue the next; otherwise,
	// node will throw the error and return.
	arbitrating bool
	chain       *blockdb.Blockchain
}

// Option represents the option when creating the blockchain
type Option func(*Blockchain)

// NewBlockchain use the walker go through the tree and update the head and unspent outputs.
func NewBlockchain(db *bolt.DB, walker Walker, ops ...Option) (*Blockchain, error) {
	// creates blockchain tree
	tree, err := blockdb.NewBlockTree(db)
	if err != nil {
		return nil, err
	}

	chainstore, err := blockdb.NewBlockchain(db)
	if err != nil {
		return nil, err
	}

	bc := &Blockchain{
		tree:   tree,
		walker: walker,
		chain:  chainstore,
	}

	for _, op := range ops {
		op(bc)
	}

	if err := bc.walkTree(); err != nil {
		return nil, err
	}
	return bc, nil
}

// Arbitrating option to change the mode
func Arbitrating(enable bool) Option {
	return func(bc *Blockchain) {
		bc.arbitrating = enable
	}
}

func (bc *Blockchain) walkTree() error {
	var dep uint64
	var preBlock *coin.Block
	head := bc.Head()
	if head != nil {
		dep = head.Seq() + 1
	}

	preBlock = head

	for {
		b := bc.tree.GetBlockInDepth(dep, bc.walker)
		if b == nil {
			break
		}
		if dep > 0 {
			if b.PreHashHeader() != preBlock.HashHeader() {
				return errors.New("walk tree failed, pre hash header not match")
			}
		}
		preBlock = b
		if err := bc.updateUnspent(*b); err != nil {
			return fmt.Errorf("update unspent failed, err: %v", err.Error())
		}

		dep++
	}
	return nil
}

func (bc *Blockchain) headSeq() int64 {
	return bc.chain.HeadSeq()
}

func (bc *Blockchain) processBlock(b *coin.Block) error {
	return bc.chain.ProcessBlock(b)
}

// Unspent returns the unspent outputs pool
func (bc *Blockchain) Unspent() *blockdb.UnspentPool {
	return bc.chain.Unspent
}

// Len returns the length of current blockchain.
func (bc Blockchain) Len() uint64 {
	head := bc.Head()
	if head != nil {
		return head.Seq() + 1
	}
	return 0
}

// GetGenesisBlock get genesis block.
func (bc Blockchain) GetGenesisBlock() *coin.Block {
	return bc.tree.GetBlockInDepth(0, bc.walker)
}

// CreateGenesisBlock creates genesis block in blockchain.
func (bc *Blockchain) CreateGenesisBlock(genesisAddr cipher.Address, genesisCoins, timestamp uint64) (coin.Block, error) {
	txn := coin.Transaction{}
	txn.PushOutput(genesisAddr, genesisCoins, genesisCoins)
	body := coin.BlockBody{Transactions: coin.Transactions{txn}}
	prevHash := cipher.SHA256{}
	head := coin.BlockHeader{
		Time:     timestamp,
		BodyHash: body.Hash(),
		PrevHash: prevHash,
		BkSeq:    0,
		Version:  0,
		Fee:      0,
		UxHash:   cipher.SHA256{},
	}
	b := coin.Block{
		Head: head,
		Body: body,
	}
	bc.addBlock(&b)

	if err := bc.processBlock(&b); err != nil {
		return coin.Block{}, err
	}

	bc.notify(b)
	return b, nil
}

func (bc *Blockchain) addBlock(b *coin.Block) error {
	return bc.tree.AddBlock(b)
}

// GetBlock get block of specific hash in the blockchain, return nil on not found.
func (bc Blockchain) GetBlock(hash cipher.SHA256) *coin.Block {
	return bc.tree.GetBlock(hash)
}

// Head returns the most recent confirmed block
func (bc Blockchain) Head() *coin.Block {
	headSeq := bc.headSeq()
	if headSeq < 0 {
		return nil
	}

	return bc.GetBlockInDepth(uint64(headSeq))
}

// Time returns time of last block
// used as system clock indepedent clock for coin hour calculations
// TODO: Deprecate
func (bc *Blockchain) Time() uint64 {
	return bc.Head().Time()
}

// NewBlockFromTransactions creates a Block given an array of Transactions.  It does not verify the
// block; ExecuteBlock will handle verification.  Transactions must be sorted.
func (bc Blockchain) NewBlockFromTransactions(txns coin.Transactions,
	currentTime uint64) (*coin.Block, error) {
	if currentTime <= bc.Time() {
		return nil, errors.New("Time can only move forward")
	}

	if len(txns) == 0 {
		return nil, errors.New("No transactions")
	}
	txns, err := bc.processTransactions(txns)
	if err != nil {
		return nil, err
	}
	uxHash := bc.Unspent().GetUxHash()

	b, err := coin.NewBlock(*bc.Head(), currentTime, uxHash, txns, bc.TransactionFee)
	if err != nil {
		return nil, err
	}

	//make sure block is valid
	if DebugLevel2 == true {
		if err := bc.verifyBlockHeader(*b); err != nil {
			return nil, err
		}
		txns, err := bc.processTransactions(b.Body.Transactions)
		if err != nil {
			logger.Panic("Impossible Error: not allowed to fail")
		}
		b.Body.Transactions = txns
	}
	return b, nil
}

// ExecuteBlock Attempts to append block to blockchain.
func (bc *Blockchain) ExecuteBlock(b *coin.Block) error {
	if err := bc.verifyBlock(*b); err != nil {
		return err
	}

	b.Head.PrevHash = bc.Head().HashHeader()

	if err := bc.addBlock(b); err != nil {
		return err
	}

	if err := bc.processBlock(b); err != nil {
		return err
	}

	bc.notify(*b)
	return nil
}

func (bc *Blockchain) updateUnspent(b coin.Block) error {
	if err := bc.verifyBlock(b); err != nil {
		return err
	}

	return bc.processBlock(&b)
}

// VerifyBlock verifies the BlockHeader and BlockBody
func (bc Blockchain) verifyBlock(b coin.Block) error {
	gb := bc.GetGenesisBlock()
	if gb.HashHeader() != b.HashHeader() {
		if err := bc.verifyBlockHeader(b); err != nil {
			return err
		}
		txns, err := bc.processTransactions(b.Body.Transactions)
		if err != nil {
			return err
		}
		b.Body.Transactions = txns
	}

	if err := bc.verifyUxHash(b); err != nil {
		return err
	}
	return nil
}

// Compares the state of the current UxHash hash to state of unspent
// output pool.
func (bc Blockchain) verifyUxHash(b coin.Block) error {
	uxHash := bc.Unspent().GetUxHash()

	if !bytes.Equal(b.Head.UxHash[:], uxHash[:]) {
		return errors.New("UxHash does not match")
	}
	return nil
}

// VerifyTransaction checks that the inputs to the transaction exist,
// that the transaction does not create or destroy coins and that the
// signatures on the transaction are valid
func (bc Blockchain) VerifyTransaction(tx coin.Transaction) error {
	//CHECKLIST: DONE: check for duplicate ux inputs/double spending
	//CHECKLIST: DONE: check that inputs of transaction have not been spent
	//CHECKLIST: DONE: check there are no duplicate outputs

	// Q: why are coin hours based on last block time and not
	// current time?
	// A: no two computers will agree on system time. Need system clock
	// indepedent timing that everyone agrees on. fee values would depend on
	// local clock

	// Check transaction type and length
	// Check for duplicate outputs
	// Check for duplicate inputs
	// Check for invalid hash
	// Check for no inputs
	// Check for no outputs
	// Check for non 1e6 multiple coin outputs
	// Check for zero coin outputs
	// Check valid looking signatures
	if err := tx.Verify(); err != nil {
		return err
	}

	uxIn, err := bc.Unspent().GetArray(tx.In)
	if err != nil {
		return err
	}
	// Checks whether ux inputs exist,
	// Check that signatures are allowed to spend inputs
	if err := tx.VerifyInput(uxIn); err != nil {
		return err
	}

	// Get the UxOuts we expect to have when the block is created.
	uxOut := coin.CreateUnspents(bc.Head().Head, tx)
	// Check that there are any duplicates within this set
	if uxOut.HasDupes() {
		return errors.New("Duplicate unspent outputs in transaction")
	}
	if DebugLevel1 {
		// Check that new unspents don't collide with existing.  This should
		// also be checked in verifyTransactions
		for i := range uxOut {
			if bc.Unspent().Contains(uxOut[i].Hash()) {
				return errors.New("New unspent collides with existing unspent")
			}
		}
	}

	// Check that no coins are lost, and sufficient coins and hours are spent
	err = coin.VerifyTransactionSpending(bc.Time(), uxIn, uxOut)
	if err != nil {
		return err
	}
	return nil
}

// GetBlockInDepth return block whose BkSeq is seq.
func (bc Blockchain) GetBlockInDepth(dep uint64) *coin.Block {
	return bc.tree.GetBlockInDepth(dep, bc.walker)
}

// GetBlocks return blocks whose seq are in the range of start and end.
func (bc Blockchain) GetBlocks(start, end uint64) []coin.Block {
	if start > end {
		return []coin.Block{}
	}

	blocks := []coin.Block{}
	for i := start; i <= end; i++ {
		b := bc.tree.GetBlockInDepth(i, bc.walker)
		if b == nil {
			break
		}
		blocks = append(blocks, *b)
	}
	return blocks
}

// GetLastBlocks return the latest N blocks.
func (bc Blockchain) GetLastBlocks(num uint64) []coin.Block {
	var blocks []coin.Block
	if num == 0 {
		return blocks
	}

	end := bc.Head().Seq()
	start := end - num + 1
	if start < 0 {
		start = 0
	}
	return bc.GetBlocks(start, end)
}

/* Private */

// Validates a set of Transactions, individually, against each other and
// against the Blockchain.  If firstFail is true, it will return an error
// as soon as it encounters one.  Else, it will return an array of
// Transactions that are valid as a whole.  It may return an error if
// firstFalse is false, if there is no way to filter the txns into a valid
// array, i.e. processTransactions(processTransactions(txn, false), true)
// should not result in an error, unless all txns are invalid.
// TODO:
//  - move arbitration to visor
//  - blockchain should have strict checking
func (bc Blockchain) processTransactions(txns coin.Transactions) (coin.Transactions, error) {
	// Transactions need to be sorted by fee and hash before arbitrating
	if bc.arbitrating {
		txns = coin.SortTransactions(txns, bc.TransactionFee)
	}
	//TODO: audit
	if len(txns) == 0 {
		if bc.arbitrating {
			return txns, nil
		}
		// If there are no transactions, a block should not be made
		return nil, errors.New("No transactions")
	}

	skip := make(map[int]byte)
	uxHashes := make(coin.UxHashSet, len(txns))
	for i, tx := range txns {
		// Check the transaction against itself.  This covers the hash,
		// signature indices and duplicate spends within itself
		err := bc.VerifyTransaction(tx)
		if err != nil {
			if bc.arbitrating {
				skip[i] = byte(1)
				continue
			} else {
				return nil, err
			}
		}
		// Check that each pending unspent will be unique
		uxb := coin.UxBody{
			SrcTransaction: tx.Hash(),
		}
		for _, to := range tx.Out {
			uxb.Coins = to.Coins
			uxb.Hours = to.Hours
			uxb.Address = to.Address
			h := uxb.Hash()
			_, exists := uxHashes[h]
			if exists {
				if bc.arbitrating {
					skip[i] = byte(1)
					continue
				} else {
					m := "Duplicate unspent output across transactions"
					return nil, errors.New(m)
				}
			}
			if DebugLevel1 {
				// Check that the expected unspent is not already in the pool.
				// This should never happen because its a hash collision
<<<<<<< HEAD
				if bc.unspent.Has(h) {
=======
				if bc.Unspent().Contains(h) {
>>>>>>> e69ccc04
					if bc.arbitrating {
						skip[i] = byte(1)
						continue
					} else {
						m := "Output hash is in the UnspentPool"
						return nil, errors.New(m)
					}
				}
			}
			uxHashes[h] = byte(1)
		}
	}

	// Filter invalid transactions before arbitrating between colliding ones
	if len(skip) > 0 {
		newtxns := make(coin.Transactions, len(txns)-len(skip))
		j := 0
		for i := range txns {
			if _, shouldSkip := skip[i]; !shouldSkip {
				newtxns[j] = txns[i]
				j++
			}
		}
		txns = newtxns
		skip = make(map[int]byte)
	}

	// Check to ensure that there are no duplicate spends in the entire block,
	// and that we aren't creating duplicate outputs.  Duplicate outputs
	// within a single Transaction are already checked by VerifyTransaction
	hashes := txns.Hashes()
	for i := 0; i < len(txns)-1; i++ {
		s := txns[i]
		for j := i + 1; j < len(txns); j++ {
			t := txns[j]
			if DebugLevel1 {
				if hashes[i] == hashes[j] {
					// This is a non-recoverable error for filtering, and
					// should never occur.  It indicates a hash collision
					// amongst different txns. Duplicate transactions are
					// caught earlier, when duplicate expected outputs are
					// checked for, and will not trigger this.
					return nil, errors.New("Duplicate transaction")
				}
			}
			for a := range s.In {
				for b := range t.In {
					if s.In[a] == t.In[b] {
						if bc.arbitrating {
							// The txn with the highest fee and lowest hash
							// is chosen when attempting a double spend.
							// Since the txns are sorted, we skip the 2nd
							// iterable
							skip[j] = byte(1)
						} else {
							m := "Cannot spend output twice in the same block"
							return nil, errors.New(m)
						}
					}
				}
			}
		}
	}

	// Filter the final results, if necessary
	if len(skip) > 0 {
		newtxns := make(coin.Transactions, len(txns)-len(skip))
		j := 0
		for i := range txns {
			if _, shouldSkip := skip[i]; !shouldSkip {
				newtxns[j] = txns[i]
				j++
			}
		}
		return newtxns, nil
	}

	return txns, nil
}

// TransactionFee calculates the current transaction fee in coinhours of a Transaction
func (bc Blockchain) TransactionFee(t *coin.Transaction) (uint64, error) {
	headTime := bc.Time()
	inHours := uint64(0)
	inUxs, err := bc.Unspent().GetArray(t.In)
	if err != nil {
		return 0, err
	}

	// Compute input hours
	for _, ux := range inUxs {
		inHours += ux.CoinHours(headTime)
	}

	// Compute output hours
	outHours := uint64(0)
	for i := range t.Out {
		outHours += t.Out[i].Hours
	}
	if inHours < outHours {
		return 0, errors.New("Insufficient coinhours for transaction outputs")
	}
	return inHours - outHours, nil
}

// VerifySigs checks that BlockSigs state correspond with coin.Blockchain state
// and that all signatures are valid.
func (bc *Blockchain) VerifySigs(pubKey cipher.PubKey, sigs *blockdb.BlockSigs) error {
	head := bc.Head()
	if head == nil {
		return nil
	}

	for i := uint64(0); i <= head.Seq(); i++ {
		b := bc.GetBlockInDepth(i)
		if b == nil {
			return fmt.Errorf("No block in depth %v", i)
		}

		// get sig
		sig, err := sigs.Get(b.HashHeader())
		if err != nil {
			return fmt.Errorf("Verify signature of block in depth: %d failed: %v", i, err)
		}

		if err := cipher.VerifySignature(pubKey, sig, b.HashHeader()); err != nil {
			return err
		}
	}

	return nil
}

// VerifyBlockHeader Returns error if the BlockHeader is not valid
func (bc Blockchain) verifyBlockHeader(b coin.Block) error {
	//check BkSeq
	head := bc.Head()
	if b.Head.BkSeq != head.Head.BkSeq+1 {
		return errors.New("BkSeq invalid")
	}
	//check Time, only requirement is that its monotonely increasing
	if b.Head.Time <= head.Head.Time {
		return errors.New("Block time must be > head time")
	}
	// Check block hash against previous head
	if b.Head.PrevHash != head.HashHeader() {
		return errors.New("PrevHash does not match current head")
	}
	if b.HashBody() != b.Head.BodyHash {
		return errors.New("Computed body hash does not match")
	}
	return nil
}

// BindListener register the listener to blockchain, when new block appended, the listener will be invoked.
func (bc *Blockchain) BindListener(ls BlockListener) {
	bc.blkListener = append(bc.blkListener, ls)
}

// notifies the listener the new block.
func (bc *Blockchain) notify(b coin.Block) {
	for _, l := range bc.blkListener {
		l(b)
	}
}<|MERGE_RESOLUTION|>--- conflicted
+++ resolved
@@ -473,11 +473,7 @@
 			if DebugLevel1 {
 				// Check that the expected unspent is not already in the pool.
 				// This should never happen because its a hash collision
-<<<<<<< HEAD
-				if bc.unspent.Has(h) {
-=======
 				if bc.Unspent().Contains(h) {
->>>>>>> e69ccc04
 					if bc.arbitrating {
 						skip[i] = byte(1)
 						continue
