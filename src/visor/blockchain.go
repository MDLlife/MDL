--- conflicted
+++ resolved
@@ -151,17 +151,10 @@
 	return bc.chain.HeadSeq()
 }
 
-<<<<<<< HEAD
 func (bc *Blockchain) processBlock(b coin.Block) (coin.Block, error) {
 	if bc.Len() > 0 && !bc.isGenesisBlock(b) {
 		if err := bc.verifyBlockHeader(b); err != nil {
 			return coin.Block{}, err
-=======
-func (bc *Blockchain) processBlock(b *coin.Block) error {
-	if bc.Len() > 0 && !bc.isGenesisBlock(*b) {
-		if err := bc.verifyBlockHeader(*b); err != nil {
-			return err
->>>>>>> bee850fc
 		}
 		txns, err := bc.processTransactions(b.Body.Transactions)
 		if err != nil {
@@ -169,18 +162,13 @@
 		}
 		b.Body.Transactions = txns
 
-<<<<<<< HEAD
-	if err := bc.verifyUxHash(b); err != nil {
-		return coin.Block{}, err
+		if err := bc.verifyUxHash(b); err != nil {
+			return coin.Block{}, err
+		}
 	}
 
 	if err := bc.chain.ProcessBlock(&b); err != nil {
 		return coin.Block{}, err
-=======
-		if err := bc.verifyUxHash(*b); err != nil {
-			return err
-		}
->>>>>>> bee850fc
 	}
 
 	return b, nil
