--- conflicted
+++ resolved
@@ -135,24 +135,14 @@
 	}
 
 	// Automatically create a new cert if neither files exist
-<<<<<<< HEAD
-	logger.Info("Creating certificate %s", certFile)
-	logger.Info("Creating key %s", keyFile)
-=======
 	logger.Infof("Creating certificate %s", certFile)
 	logger.Infof("Creating key %s", keyFile)
->>>>>>> 452491da
 	lifetime := time.Hour * 365 * 24 // 1 year
 	if err := GenerateCert(certFile, keyFile, host, appName, 2048, false, utc.Now(), lifetime); err != nil {
 		return err
 	}
 
-<<<<<<< HEAD
-	logger.Info("Created certificate %s for host %s", certFile, host)
-	logger.Info("Created key %s for host %s", keyFile, host)
-=======
 	logger.Infof("Created certificate %s for host %s", certFile, host)
 	logger.Infof("Created key %s for host %s", keyFile, host)
->>>>>>> 452491da
 	return nil
 }