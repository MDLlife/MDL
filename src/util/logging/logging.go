--- conflicted
+++ resolved
@@ -20,22 +20,6 @@
 	logPriorityCritical = "CRITICAL"
 )
 
-<<<<<<< HEAD
-// LogConfig logger configurations
-type LogConfig struct {
-	// for internal usage
-	level Level
-	// Level convertes to level during initialization
-	Level string
-	// list of all modules
-	Modules []string
-	// format
-	Format string
-	// enable colors
-	Colors bool
-	// output
-	Output io.Writer
-=======
 // LevelFromString returns a logrus.Level from a string identifier
 func LevelFromString(s string) (logrus.Level, error) {
 	switch strings.ToLower(s) {
@@ -54,7 +38,6 @@
 	default:
 		return logrus.DebugLevel, errors.New("could not convert string to log level")
 	}
->>>>>>> 452491da
 }
 
 // MustGetLogger returns a package-aware logger from the master logger
