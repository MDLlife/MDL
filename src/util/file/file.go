// Package file Filesystem related utilities
package file

import (
	"encoding/json"
	"errors"
	"fmt"
	"io"
	"io/ioutil"
	"os"
	"path/filepath"
	"runtime"
	"strings"

	"github.com/MDLlife/MDL/src/util/logging"
)

var (
	// ErrEmptyDirectoryName is returned by constructing the full path
	// of data directory if the passed argument is empty
	ErrEmptyDirectoryName = errors.New("data directory must not be empty")
	// ErrDotDirectoryName is returned by constructing the full path of
	// data directory if the passed argument is "."
	ErrDotDirectoryName = errors.New("data directory must not be equal to \".\"")

	logger = logging.MustGetLogger("file")
)

// InitDataDir Joins dir with the user's $HOME directory.
// If $HOME cannot be determined, uses the current working directory.
// dir must not be the empty string
func InitDataDir(dir string) (string, error) {
	dir, err := buildDataDir(dir)
	if err != nil {
		return "", err
	}

	// check if dir already exist
	st, err := os.Stat(dir)
	if !os.IsNotExist(err) {
		if !st.IsDir() {
			return "", fmt.Errorf("%s is not a directory", dir)
		}
		// dir already exist
		return dir, nil
	}

	if err := os.MkdirAll(dir, os.FileMode(0700)); err != nil {
		logger.Errorf("Failed to create directory %s: %v", dir, err)
		return "", err
	}

	logger.Infof("Created data directory %s", dir)
	return dir, nil
}

// Construct the full data directory by adding to $HOME or ./
func buildDataDir(dir string) (string, error) {
	if dir == "" {
		logger.Error("data directory is empty")
		return "", ErrEmptyDirectoryName
	}

<<<<<<< HEAD
	if filepath.IsAbs(dir) {
		return filepath.Clean(dir), nil
	}

	home := UserHome()
	if home == "" {
		logger.Warning("Failed to get home directory, using ./")
		home = "./"
	} else {
		home = filepath.Clean(home)
=======
	home := filepath.Clean(UserHome())
	wd, err := os.Getwd()
	if err != nil {
		return "", err
>>>>>>> 452491da
	}
	wd = filepath.Clean(wd)

	fullDir, err := filepath.Abs(dir)

	if err != nil {
		return "", err
	}

	// The joined directory must not be equal to $HOME or a parent path of $HOME
	// The joined directory must not be equal to `pwd` or a parent path of `pwd`
	if strings.HasPrefix(home, fullDir) || strings.HasPrefix(wd, fullDir) {
		logger.Errorf("join(%[1]s, %[2]s) == %[1]s", home, dir)
		return "", ErrDotDirectoryName
	}

	return fullDir, nil
}

// UserHome returns the current user home path
func UserHome() string {
	// os/user relies on cgo which is disabled when cross compiling
	// use fallbacks for various OSes instead
	// usr, err := user.Current()
	// if err == nil {
	// 	return usr.HomeDir
	// }
	if runtime.GOOS == "windows" {
		home := os.Getenv("HOMEDRIVE") + os.Getenv("HOMEPATH")
		if home == "" {
			home = os.Getenv("USERPROFILE")
		}
		return home
	}

	return os.Getenv("HOME")
}

// LoadJSON load json file
func LoadJSON(filename string, thing interface{}) error {
	file, err := os.Open(filename)
	if err != nil {
		return err
	}
	defer file.Close()

	dec := json.NewDecoder(file)
	dec.UseNumber()
	return dec.Decode(thing)
}

// SaveJSON write value into json file
func SaveJSON(filename string, thing interface{}, mode os.FileMode) error {
	data, err := json.MarshalIndent(thing, "", "    ")
	if err != nil {
		return err
	}
	return SaveBinary(filename, data, mode)
}

// SaveJSONSafe saves json to disk, but refuses if file already exists
func SaveJSONSafe(filename string, thing interface{}, mode os.FileMode) error {
	b, err := json.MarshalIndent(thing, "", "    ")
	if err != nil {
		return err
	}
	flags := os.O_WRONLY | os.O_CREATE | os.O_EXCL
	f, err := os.OpenFile(filename, flags, mode)
	if err != nil {
		return err
	}
	defer f.Close()
	n, err := f.Write(b)
	if n != len(b) && err != nil {
		err = errors.New("Failed to save complete file")
	}
	if err != nil {
		os.Remove(filename)
	}
	return err
}

// SaveBinary persists data into given file in binary,
// backup the previous file, if there was one
func SaveBinary(filename string, data []byte, mode os.FileMode) error {
	// Write the new file to a temporary
	tmpname := filename + ".tmp"
	if err := ioutil.WriteFile(tmpname, data, mode); err != nil {
		return err
	}

	// Write the new file to the target wallet file
	if err := ioutil.WriteFile(filename, data, mode); err != nil {
		return err
	}

	// Remove the tmp file
	return os.Remove(tmpname)
}

//TODO: require file named after application and then hashcode, in static directory

// ResolveResourceDirectory searches locations for a research directory and returns absolute path
func ResolveResourceDirectory(path string) string {
	workDir, err := filepath.Abs(filepath.Dir(os.Args[0]))
	if err != nil {
		logger.Panic(err)
	}

	_, rtFilename, _, _ := runtime.Caller(1)
	rtDirectory := filepath.Dir(rtFilename)

	pathAbs, err := filepath.Abs(path)
	if err != nil {
		logger.Panic(err)
	}
	fmt.Println("abs path:", pathAbs)

	fmt.Printf("runtime.Caller= %s \n", rtFilename)
	//fmt.Printf("Filepath Raw= %s \n")
	fmt.Printf("Filepath Directory= %s \n", filepath.Dir(path))
	fmt.Printf("Filepath Absolute Directory= %s \n", pathAbs)

	fmt.Printf("Working Directory= %s \n", workDir)
	fmt.Printf("Runtime Filename= %s \n", rtFilename)
	fmt.Printf("Runtime Directory= %s \n", rtDirectory)

	//dir1 := filepath.Join(workDir, filepath.Dir(path))
	//fmt.Printf("Dir1= %s \n", dir1)

	dirs := []string{
		pathAbs, //try direct path first
		filepath.Join(workDir, filepath.Dir(path)), //default
		//filepath.Join(rt_directory, "./", filepath.Dir(path)),
		filepath.Join(rtDirectory, "./", filepath.Dir(path)),
		filepath.Join(rtDirectory, "../", filepath.Dir(path)),
		filepath.Join(rtDirectory, "../../", filepath.Dir(path)),
		filepath.Join(rtDirectory, "../../../", filepath.Dir(path)),
	}

	//for i, dir := range dirs {
	//	fmt.Printf("Dir[%d]= %s \n", i, dir)
	//}

	//must be an absolute path
	//error and problem and crash if not absolute path
	for i := range dirs {
		absPath, _ := filepath.Abs(dirs[i])
		dirs[i] = absPath
	}

	for _, dir := range dirs {
		if _, err := os.Stat(dir); !os.IsNotExist(err) {
			fmt.Printf("ResolveResourceDirectory: static resource dir= %s \n", dir)
			return dir
		}
	}
	logger.Panic("GUI directory not found")
	return ""
}

// DetermineResourcePath DEPRECATE
// From src/gui/http.go and src/mesh/gui/http.go
func DetermineResourcePath(staticDir string, resourceDir string, devDir string) (string, error) {
	//check "dev" directory first
	appLoc := filepath.Join(staticDir, devDir)
	// if !strings.HasPrefix(appLoc, "/") {
	// 	// Prepend the binary's directory path if appLoc is relative
	// 	dir, err := filepath.Abs(filepath.Dir(os.Args[0]))
	// 	if err != nil {
	// 		return "", err
	// 	}

	// 	appLoc = filepath.Join(dir, appLoc)
	// }
	if _, err := os.Stat(appLoc); os.IsNotExist(err) {
		//check dist directory
		appLoc = filepath.Join(staticDir, resourceDir)
		// if !strings.HasPrefix(appLoc, "/") {
		// 	// Prepend the binary's directory path if appLoc is relative
		// 	dir, err := filepath.Abs(filepath.Dir(os.Args[0]))
		// 	if err != nil {
		// 		return "", err
		// 	}

		// 	appLoc = filepath.Join(dir, appLoc)
		// }

		if _, err := os.Stat(appLoc); os.IsNotExist(err) {
			return "", err
		}
	}

	return appLoc, nil
}

// CopyFile copy file
func CopyFile(dst string, src io.Reader) (n int64, err error) {
	// check the existence of dst file.
	if _, err := os.Stat(dst); err == nil {
		return 0, nil
	}
	err = nil

	out, err := os.Create(dst)
	if err != nil {
		return 0, err
	}
	defer func() {
		cerr := out.Close()
		if err == nil {
			err = cerr
		}
	}()

	n, err = io.Copy(out, src)
	return
}<|MERGE_RESOLUTION|>--- conflicted
+++ resolved
@@ -61,23 +61,10 @@
 		return "", ErrEmptyDirectoryName
 	}
 
-<<<<<<< HEAD
-	if filepath.IsAbs(dir) {
-		return filepath.Clean(dir), nil
-	}
-
-	home := UserHome()
-	if home == "" {
-		logger.Warning("Failed to get home directory, using ./")
-		home = "./"
-	} else {
-		home = filepath.Clean(home)
-=======
 	home := filepath.Clean(UserHome())
 	wd, err := os.Getwd()
 	if err != nil {
 		return "", err
->>>>>>> 452491da
 	}
 	wd = filepath.Clean(wd)
 
