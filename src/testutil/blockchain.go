package testutil

import (
	"io/ioutil"
	"math/rand"
	"os"
	"testing"
	"time"

	"github.com/boltdb/bolt"
	"github.com/stretchr/testify/require"

	"github.com/MDLlife/MDL/src/cipher"
)

// set rand seed.
var _ = func() int64 {
	t := time.Now().Unix()
	rand.Seed(t)
	return t
}()

// PrepareDB creates and opens a temporary test DB and returns it with a cleanup callback
func PrepareDB(t *testing.T) (*bolt.DB, func()) {
	f, err := ioutil.TempFile("", "testdb")
	require.NoError(t, err)

	db, err := bolt.Open(f.Name(), 0700, nil)
	require.NoError(t, err)

	return db, func() {
		db.Close()
		os.Remove(f.Name())
	}
}

// RequireError requires that an error is not nil and that its message matches
func RequireError(t *testing.T, err error, msg string) {
	t.Helper()
	require.Error(t, err)
	require.Equal(t, msg, err.Error())
}

// MakeAddress creates a cipher.Address
func MakeAddress() cipher.Address {
	p, _ := cipher.GenerateKeyPair()
	return cipher.AddressFromPubKey(p)
}

// RandBytes returns n random bytes
func RandBytes(t *testing.T, n int) []byte {
	b := make([]byte, n)
	_, err := rand.Read(b)
	require.NoError(t, err)
	return b
}

// RandSHA256 returns a random SHA256 hash
func RandSHA256(t *testing.T) cipher.SHA256 {
	return cipher.SumSHA256(RandBytes(t, 128))
}

<<<<<<< HEAD
=======
// SHA256FromHex converts an SHA256 hex string to a cipher.SHA256
>>>>>>> 452491da
func SHA256FromHex(t *testing.T, hex string) cipher.SHA256 {
	sha, err := cipher.SHA256FromHex(hex)
	require.NoError(t, err)
	return sha
}<|MERGE_RESOLUTION|>--- conflicted
+++ resolved
@@ -60,10 +60,7 @@
 	return cipher.SumSHA256(RandBytes(t, 128))
 }
 
-<<<<<<< HEAD
-=======
 // SHA256FromHex converts an SHA256 hex string to a cipher.SHA256
->>>>>>> 452491da
 func SHA256FromHex(t *testing.T, hex string) cipher.SHA256 {
 	sha, err := cipher.SHA256FromHex(hex)
 	require.NoError(t, err)
