.DEFAULT_GOAL := help
.PHONY: run run-help test test-core test-libc test-lint build-libc check cover
.PHONY: integration-test-stable integration-test-stable-disable-csrf
.PHONY: integration-test-live integration-test-live-wallet
.PHONY: integration-test-disable-wallet-api integration-test-disable-seed-api
.PHONY: integration-test-enable-seed-api integration-test-enable-seed-api
.PHONY: integration-test-disable-gui integration-test-disable-gui
.PHONY: install-linters format release clean-release install-deps-ui build-ui help

# Static files directory
DIR="$( cd "$( dirname "${BASH_SOURCE[0]}" )" && pwd )"

GUI_STATIC_DIR = src/gui/static

PORT="8320"
RPC_PORT="8330"

IP_ADDR="127.0.0.1"

RPC_ADDR="$IP_ADDR:$RPC_PORT"


# Electron files directory
ELECTRON_DIR = electron

# Compilation output
BUILD_DIR = dist
BUILDLIB_DIR = $(BUILD_DIR)/libskycoin
LIB_DIR = lib
LIB_FILES = $(shell find ./lib/cgo -type f -name "*.go")
SRC_FILES = $(shell find ./src -type f -name "*.go")
BIN_DIR = bin
DOC_DIR = docs
INCLUDE_DIR = include
LIBSRC_DIR = lib/cgo
LIBDOC_DIR = $(DOC_DIR)/libc

# Compilation flags
CC_VERSION = $(shell $(CC) -dumpversion)
STDC_FLAG = $(python -c "if tuple(map(int, '$(CC_VERSION)'.split('.'))) < (6,): print('-std=C99'")
LIBC_LIBS = -lcriterion
LIBC_FLAGS = -I$(LIBSRC_DIR) -I$(INCLUDE_DIR) -I$(BUILD_DIR)/usr/include -L $(BUILDLIB_DIR) -L$(BUILD_DIR)/usr/lib

# Platform specific checks
OSNAME = $(TRAVIS_OS_NAME)

ifeq ($(shell uname -s),Linux)
<<<<<<< HEAD
	OSNAME = linux
	LDLIBS=$(LIBC_LIBS) -lpthread
	LDPATH=$(shell printenv LD_LIBRARY_PATH)
	LDPATHVAR=LD_LIBRARY_PATH
=======
  LDLIBS=$(LIBC_LIBS) -lpthread
  LDPATH=$(shell printenv LD_LIBRARY_PATH)
  LDPATHVAR=LD_LIBRARY_PATH
  LDFLAGS=$(LIBC_FLAGS) $(STDC_FLAG)
>>>>>>> 5dcee17d
ifndef OSNAME
	OSNAME = linux
endif
else ifeq ($(shell uname -s),Darwin)
ifndef OSNAME
	OSNAME = osx
endif
  LDLIBS = $(LIBC_LIBS)
  LDPATH=$(shell printenv DYLD_LIBRARY_PATH)
  LDPATHVAR=DYLD_LIBRARY_PATH
  LDFLAGS=$(LIBC_FLAGS) -framework CoreFoundation -framework Security
else
  LDLIBS = $(LIBC_LIBS)
  LDPATH=$(shell printenv LD_LIBRARY_PATH)
  LDPATHVAR=LD_LIBRARY_PATH
  LDFLAGS=$(LIBC_FLAGS)
endif

run:  ## Run the MDL node. To add arguments, do 'make ARGS="--foo" run'.
	go run cmd/mdl/mdl.go \
	    -web-interface=true \
        -web-interface-addr=${IP_ADDR} \
        -web-interface-port=${PORT} \
        -gui-dir="${DIR}/src/gui/static/" \
        -launch-browser=true \
        -enable-wallet-api=true \
        -rpc-interface=true \
        -rpc-interface-addr=${IP_ADDR} \
        -rpc-interface-port=${RPC_PORT} \
        -log-level=debug \
        -download-peerlist=true \
        -enable-seed-api=true \
        -disable-csrf=false \
        $@

run-help: ## Show MDL node help
	@go run cmd/mdl/mdl.go --help

test: ## Run tests for MDL
	go test ./cmd/... -timeout=5m
	go test ./src/api/... -timeout=5m
	go test ./src/cipher/... -timeout=5m
	go test ./src/coin/... -timeout=5m
	go test ./src/consensus/... -timeout=5m
	go test ./src/daemon/... -timeout=5m
	go test ./src/gui/... -timeout=5m
	go test ./src/testutil/... -timeout=5m
	go test ./src/util/... -timeout=5m
	go test ./src/visor/... -timeout=5m
	go test ./src/wallet/... -timeout=5m

test-386: ## Run tests for MDL with GOARCH=386
	GOARCH=386 go test ./cmd/... -timeout=5m
	GOARCH=386 go test ./src/... -timeout=5m

test-amd64: ## Run tests for MDL with GOARCH=amd64
	GOARCH=amd64 go test ./cmd/... -timeout=5m
	GOARCH=amd64 go test ./src/... -timeout=5m

configure-build:
	mkdir -p $(BUILD_DIR)/usr/tmp $(BUILD_DIR)/usr/lib $(BUILD_DIR)/usr/include
	mkdir -p $(BUILDLIB_DIR) $(BIN_DIR) $(INCLUDE_DIR)

$(BUILDLIB_DIR)/libskycoin.so: $(LIB_FILES) $(SRC_FILES)
	rm -Rf $(BUILDLIB_DIR)/libskycoin.so
	go build -buildmode=c-shared  -o $(BUILDLIB_DIR)/libskycoin.so $(LIB_FILES)
	mv $(BUILDLIB_DIR)/libskycoin.h $(INCLUDE_DIR)/

$(BUILDLIB_DIR)/libskycoin.a: $(LIB_FILES) $(SRC_FILES)
	rm -Rf $(BUILDLIB_DIR)/libskycoin.a
	go build -buildmode=c-archive -o $(BUILDLIB_DIR)/libskycoin.a  $(LIB_FILES)
	mv $(BUILDLIB_DIR)/libskycoin.h $(INCLUDE_DIR)/

build-libc-static: $(BUILDLIB_DIR)/libskycoin.a

build-libc-shared: $(BUILDLIB_DIR)/libskycoin.so

## Build libskycoin C client library
build-libc: configure-build build-libc-static build-libc-shared

## Build libskycoin C client library and executable C test suites
## with debug symbols. Use this target to debug the source code
## with the help of an IDE
build-libc-dbg: configure-build build-libc-static build-libc-shared
	$(CC) -g -o $(BIN_DIR)/test_libskycoin_shared $(LIB_DIR)/cgo/tests/*.c -lskycoin                    $(LDLIBS) $(LDFLAGS)
	$(CC) -g -o $(BIN_DIR)/test_libskycoin_static $(LIB_DIR)/cgo/tests/*.c $(BUILDLIB_DIR)/libskycoin.a $(LDLIBS) $(LDFLAGS)

test-libc: build-libc ## Run tests for libskycoin C client library
	echo "Compiling with $(CC) $(CC_VERSION) $(STDC_FLAG)"
	$(CC) -o $(BIN_DIR)/test_libskycoin_shared $(LIB_DIR)/cgo/tests/*.c $(LIB_DIR)/cgo/tests/testutils/*.c -lskycoin                    $(LDLIBS) $(LDFLAGS)
	$(CC) -o $(BIN_DIR)/test_libskycoin_static $(LIB_DIR)/cgo/tests/*.c $(LIB_DIR)/cgo/tests/testutils/*.c $(BUILDLIB_DIR)/libskycoin.a $(LDLIBS) $(LDFLAGS)
	$(LDPATHVAR)="$(LDPATH):$(BUILD_DIR)/usr/lib:$(BUILDLIB_DIR)" $(BIN_DIR)/test_libskycoin_shared
	$(LDPATHVAR)="$(LDPATH):$(BUILD_DIR)/usr/lib"                 $(BIN_DIR)/test_libskycoin_static

docs-libc:
	doxygen ./.Doxyfile
	moxygen -o $(LIBDOC_DIR)/API.md $(LIBDOC_DIR)/xml/

docs: docs-libc


lint: ## Run linters. Use make install-linters first.
	vendorcheck ./...
	golangci-lint run --no-config  --deadline=3m --concurrency=2 --disable-all --tests --skip-dirs=lib/cgo \
		-E goimports \
		-E golint \
		-E varcheck \
		-E unparam \
		-E structcheck \
		./...
	# lib cgo can't use golint because it needs export directives in function docstrings that do not obey golint rules
	golangci-lint run --no-config  --deadline=3m --concurrency=2 --disable-all --tests \
		-E goimports \
		-E varcheck \
		-E unparam \
		-E structcheck \
		./lib/cgo/...

check: lint test integration-test-stable integration-test-stable-disable-csrf integration-test-disable-wallet-api integration-test-disable-seed-api integration-test-enable-seed-api integration-test-disable-gui ## Run tests and linters



## BEGIN CI TESTS ##
integration-test-stable: ## Run stable integration tests
	./ci-scripts/integration-test-stable.sh -c

integration-test-stable-disable-csrf: ## Run stable integration tests with CSRF disabled
	./ci-scripts/integration-test-stable.sh

<<<<<<< HEAD
=======
integration-test-live: ## Run live integration tests
	./ci-scripts/integration-test-live.sh -c

>>>>>>> 5dcee17d
integration-test-live-wallet: ## Run live integration tests with wallet
	./ci-scripts/integration-test-live.sh -w

integration-test-live-disable-csrf: ## Run live integration tests against a node with CSRF disabled
	./ci-scripts/integration-test-live.sh

integration-test-disable-wallet-api: ## Run disable wallet api integration tests
	./ci-scripts/integration-test-disable-wallet-api.sh

integration-test-enable-seed-api: ## Run enable seed api integration test
	./ci-scripts/integration-test-enable-seed-api.sh

integration-test-disable-gui:
	./ci-scripts/integration-test-disable-gui.sh	

integration-test-live: build-start ## Run live integration tests
	./ci-scripts/integration-test-live.sh
	./ci-scripts/stop.sh

integration-test-all: ## Run live integration tests
	./ci-scripts/integration-test-all.sh

integration-test-stable-gui: ## Run stable integration tests
	./ci-scripts/integration-test-stable.sh -t gui

integration-test-live-gui: build-start ## Run live integration tests
	./ci-scripts/integration-test-live.sh -t gui
	./ci-scripts/stop.sh

integration-test-all-gui: ## Run live integration tests
	./ci-scripts/integration-test-all.sh -t gui

integration-test-stable-cli: ## Run stable integration tests
	./ci-scripts/integration-test-stable.sh -t cli

integration-test-live-cli: build-start ## Run live integration tests
	./ci-scripts/integration-test-live.sh -t cli
	./ci-scripts/stop.sh

integration-test-all-cli: ## Run live integration tests
	./ci-scripts/integration-test-all.sh -t cli

integration-test-server:
	go build -o /opt/gocode/src/github.com/MDLlife/MDL/mdl-integration \
	/opt/gocode/src/github.com/MDLlife/MDL/cmd/mdl/mdl.go;
	/opt/gocode/src/github.com/MDLlife/MDL/mdl-integration \
	-disable-networking=true -web-interface-port=8320 -download-peerlist=false \
	-db-path=./src/gui/integration/test-fixtures/blockchain-development.db -db-read-only=true \
	-rpc-interface=true -rpc-interface-port=8330 -launch-browser=false \
	-data-dir=/tmp/mdl-data-dir.cm5WDM -enable-wallet-api=true \
	-wallet-dir=/tmp/mdl-data-dir.cm5WDM/wallets -enable-seed-api=true;

build-start: stop
	nohup ./ci-scripts/build-start.sh  2>&1 >/dev/null &

stop:
	./ci-scripts/stop.sh

## END INTEGRATION TESTS  ##

cover: ## Runs tests on ./src/ with HTML code coverage
	@echo "mode: count" > coverage-all.out
	$(foreach pkg,$(PACKAGES),\
		go test -coverprofile=coverage.out $(pkg);\
		tail -n +2 coverage.out >> coverage-all.out;)
	go tool cover -html=coverage-all.out

install-linters: ## Install linters
	go get -u github.com/FiloSottile/vendorcheck
	go get -u github.com/golangci/golangci-lint/cmd/golangci-lint

install-deps-libc: configure-build ## Install locally dependencies for testing libskycoin
	git clone --recursive https://github.com/skycoin/Criterion $(BUILD_DIR)/usr/tmp/Criterion
	mkdir $(BUILD_DIR)/usr/tmp/Criterion/build
	cd    $(BUILD_DIR)/usr/tmp/Criterion/build && cmake .. && cmake --build .
	mv    $(BUILD_DIR)/usr/tmp/Criterion/build/libcriterion.* $(BUILD_DIR)/usr/lib/
	cp -R $(BUILD_DIR)/usr/tmp/Criterion/include/* $(BUILD_DIR)/usr/include/

format:  # Formats the code. Must have goimports installed (use make install-linters).
	goimports -w -local github.com/mdllife/mdl ./cmd
	goimports -w -local github.com/mdllife/mdl ./src
	goimports -w -local github.com/mdllife/mdl ./lib

install-deps-ui:  ## Install the UI dependencies
	cd $(GUI_STATIC_DIR) && yarn

lint-ui:  ## Lint the UI code
	cd $(GUI_STATIC_DIR) && npm run lint

test-ui:  ## Run UI tests
	cd $(GUI_STATIC_DIR) && npm run test

test-ui-e2e:  ## Run UI e2e tests
	./ci-scripts/ui-e2e.sh

build-ui:  ## Builds the UI
	cd $(GUI_STATIC_DIR) && yarn && npm run build

clean-ui:  ## Builds the UI
	rm $(GUI_STATIC_DIR)/dist/* || true

build-ui-travis:  ## Builds the UI for travis
	cd $(GUI_STATIC_DIR) && npm run build-travis

release: ## Build electron apps, the builds are located in electron/release folder.
	cd $(ELECTRON_DIR) && yarn && ./build.sh
	@echo release files are in the folder of electron/release

clean-release: ## Clean dist files and delete all builds in electron/release
	rm $(ELECTRON_DIR)/release/* || true

help:
	@grep -E '^[a-zA-Z_-]+:.*?## .*$$' $(MAKEFILE_LIST) | awk 'BEGIN {FS = ":.*?## "}; {printf "\033[36m%-30s\033[0m %s\n", $$1, $$2}'

release-all: ## clean and GUI_STATIC_DIR; clean and build release
	make clean-ui;
	make build-ui;
	make clean-release;
	make release;<|MERGE_RESOLUTION|>--- conflicted
+++ resolved
@@ -24,7 +24,7 @@
 ELECTRON_DIR = electron
 
 # Compilation output
-BUILD_DIR = dist
+BUILD_DIR = build
 BUILDLIB_DIR = $(BUILD_DIR)/libskycoin
 LIB_DIR = lib
 LIB_FILES = $(shell find ./lib/cgo -type f -name "*.go")
@@ -45,23 +45,16 @@
 OSNAME = $(TRAVIS_OS_NAME)
 
 ifeq ($(shell uname -s),Linux)
-<<<<<<< HEAD
-	OSNAME = linux
-	LDLIBS=$(LIBC_LIBS) -lpthread
-	LDPATH=$(shell printenv LD_LIBRARY_PATH)
-	LDPATHVAR=LD_LIBRARY_PATH
-=======
   LDLIBS=$(LIBC_LIBS) -lpthread
   LDPATH=$(shell printenv LD_LIBRARY_PATH)
   LDPATHVAR=LD_LIBRARY_PATH
   LDFLAGS=$(LIBC_FLAGS) $(STDC_FLAG)
->>>>>>> 5dcee17d
 ifndef OSNAME
-	OSNAME = linux
+  OSNAME = linux
 endif
 else ifeq ($(shell uname -s),Darwin)
 ifndef OSNAME
-	OSNAME = osx
+  OSNAME = osx
 endif
   LDLIBS = $(LIBC_LIBS)
   LDPATH=$(shell printenv DYLD_LIBRARY_PATH)
@@ -74,38 +67,15 @@
   LDFLAGS=$(LIBC_FLAGS)
 endif
 
-run:  ## Run the MDL node. To add arguments, do 'make ARGS="--foo" run'.
-	go run cmd/mdl/mdl.go \
-	    -web-interface=true \
-        -web-interface-addr=${IP_ADDR} \
-        -web-interface-port=${PORT} \
-        -gui-dir="${DIR}/src/gui/static/" \
-        -launch-browser=true \
-        -enable-wallet-api=true \
-        -rpc-interface=true \
-        -rpc-interface-addr=${IP_ADDR} \
-        -rpc-interface-port=${RPC_PORT} \
-        -log-level=debug \
-        -download-peerlist=true \
-        -enable-seed-api=true \
-        -disable-csrf=false \
-        $@
+run:  ## Run the skycoin node. To add arguments, do 'make ARGS="--foo" run'.
+	./run.sh ${ARGS}
 
 run-help: ## Show MDL node help
 	@go run cmd/mdl/mdl.go --help
 
 test: ## Run tests for MDL
 	go test ./cmd/... -timeout=5m
-	go test ./src/api/... -timeout=5m
-	go test ./src/cipher/... -timeout=5m
-	go test ./src/coin/... -timeout=5m
-	go test ./src/consensus/... -timeout=5m
-	go test ./src/daemon/... -timeout=5m
-	go test ./src/gui/... -timeout=5m
-	go test ./src/testutil/... -timeout=5m
-	go test ./src/util/... -timeout=5m
-	go test ./src/visor/... -timeout=5m
-	go test ./src/wallet/... -timeout=5m
+	go test ./src/... -timeout=5m
 
 test-386: ## Run tests for MDL with GOARCH=386
 	GOARCH=386 go test ./cmd/... -timeout=5m
@@ -185,12 +155,9 @@
 integration-test-stable-disable-csrf: ## Run stable integration tests with CSRF disabled
 	./ci-scripts/integration-test-stable.sh
 
-<<<<<<< HEAD
-=======
 integration-test-live: ## Run live integration tests
 	./ci-scripts/integration-test-live.sh -c
 
->>>>>>> 5dcee17d
 integration-test-live-wallet: ## Run live integration tests with wallet
 	./ci-scripts/integration-test-live.sh -w
 
@@ -204,59 +171,11 @@
 	./ci-scripts/integration-test-enable-seed-api.sh
 
 integration-test-disable-gui:
-	./ci-scripts/integration-test-disable-gui.sh	
-
-integration-test-live: build-start ## Run live integration tests
-	./ci-scripts/integration-test-live.sh
-	./ci-scripts/stop.sh
-
-integration-test-all: ## Run live integration tests
-	./ci-scripts/integration-test-all.sh
-
-integration-test-stable-gui: ## Run stable integration tests
-	./ci-scripts/integration-test-stable.sh -t gui
-
-integration-test-live-gui: build-start ## Run live integration tests
-	./ci-scripts/integration-test-live.sh -t gui
-	./ci-scripts/stop.sh
-
-integration-test-all-gui: ## Run live integration tests
-	./ci-scripts/integration-test-all.sh -t gui
-
-integration-test-stable-cli: ## Run stable integration tests
-	./ci-scripts/integration-test-stable.sh -t cli
-
-integration-test-live-cli: build-start ## Run live integration tests
-	./ci-scripts/integration-test-live.sh -t cli
-	./ci-scripts/stop.sh
-
-integration-test-all-cli: ## Run live integration tests
-	./ci-scripts/integration-test-all.sh -t cli
-
-integration-test-server:
-	go build -o /opt/gocode/src/github.com/MDLlife/MDL/mdl-integration \
-	/opt/gocode/src/github.com/MDLlife/MDL/cmd/mdl/mdl.go;
-	/opt/gocode/src/github.com/MDLlife/MDL/mdl-integration \
-	-disable-networking=true -web-interface-port=8320 -download-peerlist=false \
-	-db-path=./src/gui/integration/test-fixtures/blockchain-development.db -db-read-only=true \
-	-rpc-interface=true -rpc-interface-port=8330 -launch-browser=false \
-	-data-dir=/tmp/mdl-data-dir.cm5WDM -enable-wallet-api=true \
-	-wallet-dir=/tmp/mdl-data-dir.cm5WDM/wallets -enable-seed-api=true;
-
-build-start: stop
-	nohup ./ci-scripts/build-start.sh  2>&1 >/dev/null &
-
-stop:
-	./ci-scripts/stop.sh
-
-## END INTEGRATION TESTS  ##
+	./ci-scripts/integration-test-disable-gui.sh
 
 cover: ## Runs tests on ./src/ with HTML code coverage
-	@echo "mode: count" > coverage-all.out
-	$(foreach pkg,$(PACKAGES),\
-		go test -coverprofile=coverage.out $(pkg);\
-		tail -n +2 coverage.out >> coverage-all.out;)
-	go tool cover -html=coverage-all.out
+	go test -cover -coverprofile=cover.out -coverpkg=github.com/skycoin/skycoin/... ./src/...
+	go tool cover -html=cover.out
 
 install-linters: ## Install linters
 	go get -u github.com/FiloSottile/vendorcheck
@@ -275,7 +194,7 @@
 	goimports -w -local github.com/mdllife/mdl ./lib
 
 install-deps-ui:  ## Install the UI dependencies
-	cd $(GUI_STATIC_DIR) && yarn
+	cd $(GUI_STATIC_DIR) && npm install
 
 lint-ui:  ## Lint the UI code
 	cd $(GUI_STATIC_DIR) && npm run lint
@@ -287,26 +206,17 @@
 	./ci-scripts/ui-e2e.sh
 
 build-ui:  ## Builds the UI
-	cd $(GUI_STATIC_DIR) && yarn && npm run build
-
-clean-ui:  ## Builds the UI
-	rm $(GUI_STATIC_DIR)/dist/* || true
+	cd $(GUI_STATIC_DIR) && npm run build
 
 build-ui-travis:  ## Builds the UI for travis
 	cd $(GUI_STATIC_DIR) && npm run build-travis
 
 release: ## Build electron apps, the builds are located in electron/release folder.
-	cd $(ELECTRON_DIR) && yarn && ./build.sh
+	cd $(ELECTRON_DIR) && ./build.sh
 	@echo release files are in the folder of electron/release
 
 clean-release: ## Clean dist files and delete all builds in electron/release
-	rm $(ELECTRON_DIR)/release/* || true
+	rm $(ELECTRON_DIR)/release/*
 
 help:
-	@grep -E '^[a-zA-Z_-]+:.*?## .*$$' $(MAKEFILE_LIST) | awk 'BEGIN {FS = ":.*?## "}; {printf "\033[36m%-30s\033[0m %s\n", $$1, $$2}'
-
-release-all: ## clean and GUI_STATIC_DIR; clean and build release
-	make clean-ui;
-	make build-ui;
-	make clean-release;
-	make release;+	@grep -E '^[a-zA-Z_-]+:.*?## .*$$' $(MAKEFILE_LIST) | awk 'BEGIN {FS = ":.*?## "}; {printf "\033[36m%-30s\033[0m %s\n", $$1, $$2}'