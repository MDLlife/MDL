--- conflicted
+++ resolved
@@ -1,12 +1,8 @@
 .DEFAULT_GOAL := help
-<<<<<<< HEAD
-.PHONY: run run-help test lint check cover integration-test-stable integration-test-live install-linters format release clean help
-=======
 .PHONY: run run-help test test-core test-libc test-lint build-libc check cover
 .PHONY: integration-test-stable integration-test-live integration-test-live-wallet
 .PHONY: integration-test-disable-wallet-api integration-test-disable-seed-api
 .PHONY: install-linters format release clean-release install-deps-ui build-ui help
->>>>>>> 452491da
 
 # Static files directory
 GUI_STATIC_DIR = src/gui/static
@@ -31,7 +27,7 @@
     							      -not -path '*/test-fixtures*')
 
 # Compilation output
-BUILD_DIR = build
+BUILD_DIR = dist
 BUILDLIB_DIR = $(BUILD_DIR)/libskycoin
 LIB_DIR = lib
 LIB_FILES = $(shell find ./lib/cgo -type f -name "*.go")
@@ -66,30 +62,21 @@
 	LDPATHVAR=LD_LIBRARY_PATH
 endif
 
-# Compilation output
-BUILD_DIR = dist
-BUILDLIB_DIR = $(BUILD_DIR)/skycoinlib
-LIB_DIR = lib
-
-run:  ## Run the skycoin node. To add arguments, do 'make ARGS="--foo" run'.
-<<<<<<< HEAD
+run:  ## Run the MDL node. To add arguments, do 'make ARGS="--foo" run'.
 	go run cmd/mdl/mdl.go --gui-dir="./${STATIC_DIR}" ${ARGS}
-=======
-	./run.sh ${ARGS}
->>>>>>> 452491da
-
-run-help: ## Show skycoin node help
+
+run-help: ## Show MDL node help
 	@go run cmd/mdl/mdl.go --help
 
-test: ## Run tests for Skycoin
+test: ## Run tests for MDL
 	go test ./cmd/... -timeout=5m
 	go test ./src/... -timeout=5m
 
-test-386: ## Run tests for Skycoin with GOARCH=386
+test-386: ## Run tests for MDL with GOARCH=386
 	GOARCH=386 go test ./cmd/... -timeout=5m
 	GOARCH=386 go test ./src/... -timeout=5m
 
-test-amd64: ## Run tests for Skycoin with GOARCH=amd64
+test-amd64: ## Run tests for MDL with GOARCH=amd64
 	GOARCH=amd64 go test ./cmd/... -timeout=5m
 	GOARCH=amd64 go test ./src/... -timeout=5m
 
@@ -110,23 +97,9 @@
 	$(LDPATHVAR)="$(LDPATH):$(BUILD_DIR)/usr/lib"                 $(BIN_DIR)/test_libskycoin_static
 	$(LDPATHVAR)="$(LDPATH):$(BUILD_DIR)/usr/lib:$(BUILDLIB_DIR)" $(BIN_DIR)/test_libskycoin_shared
 
-build-lib-c: # Build Skycoinlib C
-	mkdir -p $(BUILDLIB_DIR)
-	rm -Rf $(BUILDLIB_DIR)/*
-	go build -buildmode=c-shared  -o $(BUILDLIB_DIR)/libskycoin.so $(LIB_DIR)/cgo/main.go
-	go build -buildmode=c-archive -o $(BUILDLIB_DIR)/libskycoin.a  $(LIB_DIR)/cgo/main.go
-
-test-lib-c: build-lib-c
-	cp $(LIB_DIR)/cgo/tests/*.c $(BUILDLIB_DIR)/
-	rm $(BUILDLIB_DIR)/libskycoin.so	# TODO: Get rid of this step
-	gcc -o $(BUILDLIB_DIR)/skycoinlib_test $(BUILDLIB_DIR)/*.c -I$(BUILDLIB_DIR) -lcriterion -lskycoin -L $(BUILDLIB_DIR)
-	$(BUILDLIB_DIR)/skycoinlib_test
 
 lint: ## Run linters. Use make install-linters first.
 	vendorcheck ./...
-<<<<<<< HEAD
-	gometalinter --disable-all -E vet -E goimports -E varcheck --tests --vendor ./...
-=======
 	gometalinter --deadline=3m --concurrency=2 --disable-all --tests --vendor --skip=lib/cgo \
 		-E goimports \
 		-E golint \
@@ -139,22 +112,21 @@
 		./...
 
 check: lint test integration-test-stable integration-test-disable-wallet-api integration-test-disable-seed-api ## Run tests and linters
->>>>>>> 452491da
-
-integration-test-stable: ## Run stable integration tests
-	./ci-scripts/integration-test-stable.sh
-
-integration-test-live: ## Run live integration tests
-	./ci-scripts/integration-test-live.sh
-
-integration-test-live-wallet: ## Run live integration tests with wallet
-	./ci-scripts/integration-test-live.sh -w
-
-integration-test-disable-wallet-api: ## Run disable wallet api integration tests
-	./ci-scripts/integration-test-disable-wallet-api.sh
-
-integration-test-disable-seed-api: ## Run enable seed api integration test
-	./ci-scripts/integration-test-disable-seed-api.sh
+
+#integration-test-stable: ## Run stable integration tests
+#	./ci-scripts/integration-test-stable.sh
+#
+#integration-test-live: ## Run live integration tests
+#	./ci-scripts/integration-test-live.sh
+#
+#integration-test-live-wallet: ## Run live integration tests with wallet
+#	./ci-scripts/integration-test-live.sh -w
+#
+#integration-test-disable-wallet-api: ## Run disable wallet api integration tests
+#	./ci-scripts/integration-test-disable-wallet-api.sh
+#
+#integration-test-disable-seed-api: ## Run enable seed api integration test
+#	./ci-scripts/integration-test-disable-seed-api.sh
 
 ## BEGIN CI TESTS ##
 integration-test-stable: ## Run stable integration tests
@@ -195,22 +167,18 @@
 
 ## END INTEGRATION TESTS  ##
 
-
 cover: ## Runs tests on ./src/ with HTML code coverage
-	go test -cover -coverprofile=cover.out -coverpkg=github.com/skycoin/skycoin/... ./src/...
-	go tool cover -html=cover.out
+	@echo "mode: count" > coverage-all.out
+	$(foreach pkg,$(PACKAGES),\
+		go test -coverprofile=coverage.out $(pkg);\
+		tail -n +2 coverage.out >> coverage-all.out;)
+	go tool cover -html=coverage-all.out
 
 install-linters: ## Install linters
 	go get -u github.com/FiloSottile/vendorcheck
 	go get -u github.com/alecthomas/gometalinter
 	gometalinter --vendored-linters --install
 
-<<<<<<< HEAD
-format:  # Formats the code. Must have goimports installed (use make install-linters).
-	goimports -w -local github.com/mdllife/mdl ./cmd
-	goimports -w -local github.com/mdllife/mdl ./src
-	goimports -w -local github.com/mdllife/mdl ./lib
-=======
 install-deps-libc: configure-build ## Install locally dependencies for testing libskycoin
 	wget -O $(BUILD_DIR)/usr/tmp/criterion-v2.3.2-$(OSNAME)-x86_64.tar.bz2 https://github.com/Snaipe/Criterion/releases/download/v2.3.2/criterion-v2.3.2-$(OSNAME)-x86_64.tar.bz2
 	tar -x -C $(BUILD_DIR)/usr/tmp/ -j -f $(BUILD_DIR)/usr/tmp/criterion-v2.3.2-$(OSNAME)-x86_64.tar.bz2
@@ -218,10 +186,10 @@
 	ls -1 $(BUILD_DIR)/usr/tmp/criterion-v2.3.2/lib     | xargs -I NAME mv $(BUILD_DIR)/usr/tmp/criterion-v2.3.2/lib/NAME     $(BUILD_DIR)/usr/lib/NAME
 	ls -1 $(BUILD_DIR)/usr/tmp/criterion-v2.3.2/include | xargs -I NAME mv $(BUILD_DIR)/usr/tmp/criterion-v2.3.2/include/NAME $(BUILD_DIR)/usr/include/NAME
 
-format: ## Formats the code. Must have goimports installed (use make install-linters).
-	goimports -w -local github.com/skycoin/skycoin ./cmd
-	goimports -w -local github.com/skycoin/skycoin ./src
-	goimports -w -local github.com/skycoin/skycoin ./lib
+format:  # Formats the code. Must have goimports installed (use make install-linters).
+	goimports -w -local github.com/mdllife/mdl ./cmd
+	goimports -w -local github.com/mdllife/mdl ./src
+	goimports -w -local github.com/mdllife/mdl ./lib
 
 install-deps-ui:  ## Install the UI dependencies
 	cd $(GUI_STATIC_DIR) && npm install
@@ -235,7 +203,6 @@
 
 build-ui:  ## Builds the UI
 	cd $(GUI_STATIC_DIR) && npm run build
->>>>>>> 452491da
 
 release: ## Build electron apps, the builds are located in electron/release folder.
 	cd $(ELECTRON_DIR) && ./build.sh
