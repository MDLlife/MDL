--- conflicted
+++ resolved
@@ -74,7 +74,6 @@
 endif
 
 run:  ## Run the MDL node. To add arguments, do 'make ARGS="--foo" run'.
-<<<<<<< HEAD
 	go run cmd/mdl/mdl.go \
 	    -web-interface=true \
         -web-interface-addr=${IP_ADDR} \
@@ -90,15 +89,11 @@
         -enable-seed-api=true \
         -disable-csrf=false \
         $@
-=======
-	go run cmd/mdl/mdl.go --gui-dir="./${GUI_STATIC_DIR}" ${ARGS}
->>>>>>> 49229159
 
 run-help: ## Show MDL node help
 	@go run cmd/mdl/mdl.go --help
 
 test: ## Run tests for MDL
-<<<<<<< HEAD
 	go test ./cmd/... -timeout=5m
 	go test ./src/api/... -timeout=5m
 	go test ./src/cipher/... -timeout=5m
@@ -110,20 +105,6 @@
 	go test ./src/util/... -timeout=5m
 	go test ./src/visor/... -timeout=5m
 	go test ./src/wallet/... -timeout=5m
-=======
-	go test ./cmd/... -timeout=15m
-	go test ./src/api/... -timeout=15m
-	go test ./src/cipher/... -timeout=15m
-	go test ./src/coin/... -timeout=15m
-	go test ./src/consensus/... -timeout=15m
-	go test ./src/daemon/... -timeout=15m
-	go test ./src/gui/... -timeout=15m
-	go test ./src/testutil/... -timeout=15m
-	go test ./src/util/... -timeout=15m
-	go test ./src/visor/... -timeout=15m
-	go test ./src/wallet/... -timeout=15m
-
->>>>>>> 49229159
 
 test-386: ## Run tests for MDL with GOARCH=386
 	GOARCH=386 go test ./cmd/... -timeout=5m
@@ -255,7 +236,7 @@
 	cd $(GUI_STATIC_DIR) && npm run e2e
 
 build-ui:  ## Builds the UI
-	cd $(GUI_STATIC_DIR) && yarn && npm run build
+	cd $(GUI_STATIC_DIR) && npm run build
 
 release: ## Build electron apps, the builds are located in electron/release folder.
 	cd $(ELECTRON_DIR) && ./build.sh
