--- conflicted
+++ resolved
@@ -30,19 +30,12 @@
 LIB_FILES = $(shell find ./lib/cgo -type f -name "*.go")
 BIN_DIR = bin
 INCLUDE_DIR = include
-<<<<<<< HEAD
 LIBSRC_DIR = lib/cgo
-=======
->>>>>>> 82e3156a
 
 # Compilation flags
 CC = gcc
 LIBC_LIBS = -lcriterion
-<<<<<<< HEAD
 LIBC_FLAGS = -I$(LIBSRC_DIR) -I$(INCLUDE_DIR) -I$(BUILD_DIR)/usr/include -L $(BUILDLIB_DIR) -L$(BUILD_DIR)/usr/lib
-=======
-LDFLAGS = -I$(INCLUDE_DIR) -I$(BUILD_DIR)/usr/include -L $(BUILDLIB_DIR) -L$(BUILD_DIR)/usr/lib
->>>>>>> 82e3156a
 
 # Platform specific checks
 OSNAME = $(TRAVIS_OS_NAME)
@@ -51,10 +44,7 @@
   LDLIBS=$(LIBC_LIBS) -lpthread
 	LDPATH=$(shell printenv LD_LIBRARY_PATH)
 	LDPATHVAR=LD_LIBRARY_PATH
-<<<<<<< HEAD
 	LDFLAGS=$(LIBC_FLAGS)
-=======
->>>>>>> 82e3156a
 ifndef OSNAME
   OSNAME = linux
 endif
@@ -65,18 +55,12 @@
 	LDLIBS = $(LIBC_LIBS)
 	LDPATH=$(shell printenv DYLD_LIBRARY_PATH)
 	LDPATHVAR=DYLD_LIBRARY_PATH
-<<<<<<< HEAD
 	LDFLAGS=$(LIBC_FLAGS) -framework CoreFoundation -framework Security
-=======
->>>>>>> 82e3156a
 else
 	LDLIBS = $(LIBC_LIBS)
 	LDPATH=$(shell printenv LD_LIBRARY_PATH)
 	LDPATHVAR=LD_LIBRARY_PATH
-<<<<<<< HEAD
 	LDFLAGS=$(LIBC_FLAGS)
-=======
->>>>>>> 82e3156a
 endif
 
 run:  ## Run the skycoin node. To add arguments, do 'make ARGS="--foo" run'.
@@ -85,12 +69,6 @@
 run-help: ## Show skycoin node help
 	@go run cmd/skycoin/skycoin.go --help
 
-<<<<<<< HEAD
-test-core: ## Run tests for Skycoin core
-	go test ./cmd/... -timeout=1m
-	go test ./src/... -timeout=1m
-
-=======
 test: ## Run tests for Skycoin
 	go test ./cmd/... -timeout=1m
 	go test ./src/... -timeout=1m
@@ -103,38 +81,22 @@
 	GOARCH=amd64 go test ./cmd/... -timeout=5m
 	GOARCH=amd64 go test ./src/... -timeout=5m
 
->>>>>>> 82e3156a
 configure-build:
 	mkdir -p $(BUILD_DIR)/usr/tmp $(BUILD_DIR)/usr/lib $(BUILD_DIR)/usr/include
 	mkdir -p $(BUILDLIB_DIR) $(BIN_DIR) $(INCLUDE_DIR)
 
-<<<<<<< HEAD
-build-libc: configure-build # Build libskycoin C client library
-=======
 build-libc: configure-build ## Build libskycoin C client library
->>>>>>> 82e3156a
 	rm -Rf $(BUILDLIB_DIR)/*
 	go build -buildmode=c-shared  -o $(BUILDLIB_DIR)/libskycoin.so $(LIB_FILES)
 	go build -buildmode=c-archive -o $(BUILDLIB_DIR)/libskycoin.a  $(LIB_FILES)
 	mv $(BUILDLIB_DIR)/libskycoin.h $(INCLUDE_DIR)/
 
-<<<<<<< HEAD
-test-libc: build-libc
+test-libc: build-libc ## Run tests for libskycoin C client library
 	cp $(LIB_DIR)/cgo/tests/*.c $(BUILDLIB_DIR)/
 	$(CC) -o $(BIN_DIR)/test_libskycoin_shared $(BUILDLIB_DIR)/*.c -lskycoin                    $(LDLIBS) $(LDFLAGS)
 	$(CC) -o $(BIN_DIR)/test_libskycoin_static $(BUILDLIB_DIR)/*.c $(BUILDLIB_DIR)/libskycoin.a $(LDLIBS) $(LDFLAGS)
 	$(LDPATHVAR)="$(LDPATH):$(BUILD_DIR)/usr/lib:$(BUILDLIB_DIR)" $(BIN_DIR)/test_libskycoin_shared
 	$(LDPATHVAR)="$(LDPATH):$(BUILD_DIR)/usr/lib"                 $(BIN_DIR)/test_libskycoin_static
-
-test: test-core test-libc ## Run tests
-=======
-test-libc: build-libc ## Run tests for libskycoin C client library
-	cp $(LIB_DIR)/cgo/tests/*.c $(BUILDLIB_DIR)/
-	$(CC) -o $(BIN_DIR)/test_libskycoin_shared $(BUILDLIB_DIR)/*.c -lskycoin                    $(LDLIBS) $(LDFLAGS)
-	$(CC) -o $(BIN_DIR)/test_libskycoin_static $(BUILDLIB_DIR)/*.c $(BUILDLIB_DIR)/libskycoin.a $(LDLIBS) $(LDFLAGS)
-	$(LDPATHVAR)="$(LDPATH):$(BUILD_DIR)/usr/lib"                 $(BIN_DIR)/test_libskycoin_static
-	$(LDPATHVAR)="$(LDPATH):$(BUILD_DIR)/usr/lib:$(BUILDLIB_DIR)" $(BIN_DIR)/test_libskycoin_shared
->>>>>>> 82e3156a
 
 lint: ## Run linters. Use make install-linters first.
 	vendorcheck ./...
@@ -157,24 +119,14 @@
 	go get -u github.com/alecthomas/gometalinter
 	gometalinter --vendored-linters --install
 
-<<<<<<< HEAD
-install-deps-libc: configure-build # Install locally dependencies for testing libskycoin
-	wget -O $(BUILD_DIR)/usr/tmp/criterion-v2.3.2-$(OSNAME)-x86_64.tar.bz2 https://github.com/Snaipe/Criterion/releases/download/v2.3.2/criterion-v2.3.2-$(OSNAME)-x86_64.tar.bz2
-	tar -x -C $(BUILD_DIR)/usr/tmp/ -j -f $(BUILD_DIR)/usr/tmp/criterion-v2.3.2-$(OSNAME)-x86_64.tar.bz2 
-=======
 install-deps-libc: configure-build ## Install locally dependencies for testing libskycoin
 	wget -O $(BUILD_DIR)/usr/tmp/criterion-v2.3.2-$(OSNAME)-x86_64.tar.bz2 https://github.com/Snaipe/Criterion/releases/download/v2.3.2/criterion-v2.3.2-$(OSNAME)-x86_64.tar.bz2
 	tar -x -C $(BUILD_DIR)/usr/tmp/ -j -f $(BUILD_DIR)/usr/tmp/criterion-v2.3.2-$(OSNAME)-x86_64.tar.bz2
->>>>>>> 82e3156a
 	ls $(BUILD_DIR)/usr/tmp/criterion-v2.3.2/include
 	ls -1 $(BUILD_DIR)/usr/tmp/criterion-v2.3.2/lib     | xargs -I NAME mv $(BUILD_DIR)/usr/tmp/criterion-v2.3.2/lib/NAME     $(BUILD_DIR)/usr/lib/NAME
 	ls -1 $(BUILD_DIR)/usr/tmp/criterion-v2.3.2/include | xargs -I NAME mv $(BUILD_DIR)/usr/tmp/criterion-v2.3.2/include/NAME $(BUILD_DIR)/usr/include/NAME
 
-<<<<<<< HEAD
-format:  # Formats the code. Must have goimports installed (use make install-linters).
-=======
 format: ## Formats the code. Must have goimports installed (use make install-linters).
->>>>>>> 82e3156a
 	goimports -w -local github.com/skycoin/skycoin ./cmd
 	goimports -w -local github.com/skycoin/skycoin ./src
 	goimports -w -local github.com/skycoin/skycoin ./lib
