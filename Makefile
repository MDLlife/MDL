.DEFAULT_GOAL := help
.PHONY: run run-help test lint check cover integration-test-stable integration-test-live install-linters format release clean help

# Static files directory
STATIC_DIR = src/gui/static

# Electron files directory
ELECTRON_DIR = electron

# ./src folder does not have code
# ./src/api folder does not have code
# ./src/util folder does not have code
# ./src/ciper/* are libraries manually vendored by cipher that do not need coverage
# ./src/gui/static* are static assets
# */testdata* folders do not have code
# ./src/consensus/example has no buildable code
PACKAGES = $(shell find ./src -type d -not -path '\./src' \
    							      -not -path '\./src/api' \
    							      -not -path '\./src/util' \
    							      -not -path '\./src/consensus/example' \
    							      -not -path '\./src/gui/static*' \
    							      -not -path '\./src/cipher/*' \
    							      -not -path '*/testdata*')

# Compilation output
BUILD_DIR = dist
BUILDLIB_DIR = $(BUILD_DIR)/skycoinlib
LIB_DIR = lib

run:  ## Run the skycoin node. To add arguments, do 'make ARGS="--foo" run'.
<<<<<<< HEAD
	go run cmd/mdl/mdl.go --gui-dir="./${STATIC_DIR}" ${ARGS}

run-help: ## Show skycoin node help
	@go run cmd/mdl/mdl.go --help
=======
	go run cmd/mdllife/mdl.go --gui-dir="./${STATIC_DIR}" ${ARGS}

run-help: ## Show skycoin node help
	@go run cmd/mdllife/mdl.go --help
>>>>>>> 261bb221

test: ## Run tests
	go test ./cmd/... -timeout=1m
	go test ./src/... -timeout=1m

build-lib-c: # Build Skycoinlib C
	mkdir -p $(BUILDLIB_DIR)
	rm -Rf $(BUILDLIB_DIR)/*
	go build -buildmode=c-shared  -o $(BUILDLIB_DIR)/libskycoin.so $(LIB_DIR)/cgo/main.go
	go build -buildmode=c-archive -o $(BUILDLIB_DIR)/libskycoin.a  $(LIB_DIR)/cgo/main.go

test-lib-c: build-lib-c
	cp $(LIB_DIR)/cgo/tests/*.c $(BUILDLIB_DIR)/
	rm $(BUILDLIB_DIR)/libskycoin.so	# TODO: Get rid of this step
	gcc -o $(BUILDLIB_DIR)/skycoinlib_test $(BUILDLIB_DIR)/*.c -I$(BUILDLIB_DIR) -lcriterion -lskycoin -L $(BUILDLIB_DIR)
	$(BUILDLIB_DIR)/skycoinlib_test

lint: ## Run linters. Use make install-linters first.
	vendorcheck ./...
	gometalinter --disable-all -E vet -E goimports -E varcheck --tests --vendor ./...

check: lint test ## Run tests and linters

## BEGIN CI TESTS ##
integration-test-stable: ## Run stable integration tests
	./ci-scripts/integration-test-stable.sh

integration-test-live: build-start ## Run live integration tests
	./ci-scripts/integration-test-live.sh
	./ci-scripts/stop.sh

integration-test-all: ## Run live integration tests
	./ci-scripts/integration-test-all.sh

integration-test-stable-gui: ## Run stable integration tests
	./ci-scripts/integration-test-stable.sh -t gui

integration-test-live-gui: build-start ## Run live integration tests
	./ci-scripts/integration-test-live.sh -t gui
	./ci-scripts/stop.sh

integration-test-all-gui: ## Run live integration tests
	./ci-scripts/integration-test-all.sh -t gui

integration-test-stable-cli: ## Run stable integration tests
	./ci-scripts/integration-test-stable.sh -t cli

integration-test-live-cli: build-start ## Run live integration tests
	./ci-scripts/integration-test-live.sh -t cli
	./ci-scripts/stop.sh

integration-test-all-cli: ## Run live integration tests
	./ci-scripts/integration-test-all.sh -t cli

build-start: stop
	nohup ./ci-scripts/build-start.sh  2>&1 >/dev/null &

stop:
	./ci-scripts/stop.sh

## END INTEGRATION TESTS  ##


cover: ## Runs tests on ./src/ with HTML code coverage
	@echo "mode: count" > coverage-all.out
	$(foreach pkg,$(PACKAGES),\
		go test -coverprofile=coverage.out $(pkg);\
		tail -n +2 coverage.out >> coverage-all.out;)
	go tool cover -html=coverage-all.out

install-linters: ## Install linters
	go get -u github.com/FiloSottile/vendorcheck
	go get -u github.com/alecthomas/gometalinter
	gometalinter --vendored-linters --install

format:  # Formats the code. Must have goimports installed (use make install-linters).
	goimports -w -local github.com/mdllife/mdl ./cmd
	goimports -w -local github.com/mdllife/mdl ./src
	goimports -w -local github.com/mdllife/mdl ./lib

release: ## Build electron apps, the builds are located in electron/release folder.
	cd $(ELECTRON_DIR) && ./build.sh
	@echo release files are in the folder of electron/release

clean: ## Clean dist files and delete all builds in electron/release
	rm $(ELECTRON_DIR)/release/*

help:
	@grep -E '^[a-zA-Z_-]+:.*?## .*$$' $(MAKEFILE_LIST) | awk 'BEGIN {FS = ":.*?## "}; {printf "\033[36m%-30s\033[0m %s\n", $$1, $$2}'<|MERGE_RESOLUTION|>--- conflicted
+++ resolved
@@ -28,17 +28,10 @@
 LIB_DIR = lib
 
 run:  ## Run the skycoin node. To add arguments, do 'make ARGS="--foo" run'.
-<<<<<<< HEAD
-	go run cmd/mdl/mdl.go --gui-dir="./${STATIC_DIR}" ${ARGS}
-
-run-help: ## Show skycoin node help
-	@go run cmd/mdl/mdl.go --help
-=======
 	go run cmd/mdllife/mdl.go --gui-dir="./${STATIC_DIR}" ${ARGS}
 
 run-help: ## Show skycoin node help
 	@go run cmd/mdllife/mdl.go --help
->>>>>>> 261bb221
 
 test: ## Run tests
 	go test ./cmd/... -timeout=1m
