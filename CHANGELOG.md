--- conflicted
+++ resolved
@@ -34,11 +34,7 @@
 - Add `uxouts` to `POST /api/v1/wallet/transaction`, to allow specific unspent outputs to be used in a transaction.
 - Add Dockerfile in docker/images/dev-cli to build a docker image suitable for development.
 - Coin creator tool, `cmd/newcoin`, to quickly bootstrap a new fiber coin
-<<<<<<< HEAD
-- Add Dockerfile in docker/images/dev-dind to build a docker in docker image based on skycoindev-cli
-=======
 - Add Dockerfile in docker/images/dev-dind to build a docker in docker image based on skycoindev-cli.
->>>>>>> 0ef044ec
 
 ### Fixed
 
