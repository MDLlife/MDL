--- conflicted
+++ resolved
@@ -7,20 +7,15 @@
 ## [Unreleased]
 
 ### Added
+
+- Option to generate 12/24 word seed when creating new wallet
+
 ### Fixed
 ### Changed
 ### Removed
 
 ## [0.23.0] - 2018-04-22
 
-<<<<<<< HEAD
-- Logging migration, now powered by [logrus](https://github.com/sirupsen/logrus)
-- Write specification for skycoin URIs (based upon bip21)
-- Implemented `scrypt-chacha20poly1305` for wallet encryption
-- Implemented `sha256xor` for wallet encryption
-- Add new field of `secrets` to wallet, which records all encrypted sensitive data like seed, public/private keys.
-- Option to generate 12/24 word seed when creating new wallet
-=======
 ### Added
 
 - Add wallet setup wizard
@@ -33,7 +28,6 @@
 - `-enable-seed-api` option to enable `POST /wallet/seed`
 - Add `"size"` to block API response data (affects `GET /block`, `GET /blocks` and `GET /last_blocks`)
 - Write [specification for skycoin URIs](https://github.com/skycoin/skycoin#uri-specification) (based upon bip21)
->>>>>>> 57d9a96f
 
 ### Fixed
 
