--- conflicted
+++ resolved
@@ -3,29 +3,4 @@
 // #cgo CFLAGS: -I../../include
 import "C"
 
-<<<<<<< HEAD
-import (
-	"unsafe"
-
-	"github.com/MDLlife/MDL/src/cipher"
-)
-
-/**
- * Cipher API
- */
-
-//export DecodeBase58Address
-func DecodeBase58Address(strAddr string, retAddr *C.Address) C.int {
-	addr, err := cipher.DecodeBase58Address(strAddr)
-	*retAddr = *(*C.Address)(unsafe.Pointer(&addr))
-
-	errCode := 1
-	if err != nil {
-		errCode = 0
-	}
-	return C.int(errCode)
-}
-
-=======
->>>>>>> 5dcee17d
 func main() {}