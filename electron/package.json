--- conflicted
+++ resolved
@@ -3,13 +3,8 @@
     "productName": "MDL",
     "author": "MDL.life",
     "main": "src/electron-main.js",
-<<<<<<< HEAD
-    "version": "0.23.0",
+    "version": "0.24.1",
     "description": "MDL wallet",
-=======
-    "version": "0.24.1",
-    "description": "skycoin wallet",
->>>>>>> 5dcee17d
     "license": "MIT",
     "build": {
         "appId": "org.MDLlife.MDLlife",
