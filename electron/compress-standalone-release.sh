--- conflicted
+++ resolved
@@ -40,13 +40,9 @@
     fi
     echo "Zipping $WIN64_STL_ZIP"
     if [[ "$OSTYPE" == "linux"* ]]; then
-<<<<<<< HEAD
-        tar czf "$WIN64_STL_ZIP" --owner=0 --group=0 "$WIN64_STL"
-=======
         zip -r --quiet -X "$WIN64_STL_ZIP"  "$WIN64_STL"
->>>>>>> 5dcee17d
     elif [[ "$OSTYPE" == "darwin"* ]]; then
-        tar czf "$WIN64_STL_ZIP" "$WIN64_STL"
+        zip -r --quiet "$WIN64_STL_ZIP" "$WIN64_STL"
     elif [[ "$OSTYPE" == "msys"* ]]; then
         7z a "$WIN64_STL_ZIP" "$WIN64_STL"
     fi
@@ -61,13 +57,9 @@
     fi
     echo "Zipping $WIN32_STL_ZIP"
     if [[ "$OSTYPE" == "linux"* ]]; then
-<<<<<<< HEAD
-        tar czf "$WIN32_STL_ZIP" --owner=0 --group=0 "$WIN32_STL"
-=======
         zip -r --quiet -X "$WIN32_STL_ZIP"  "$WIN32_STL"
->>>>>>> 5dcee17d
     elif [[ "$OSTYPE" == "darwin"* ]]; then
-        tar czf "$WIN32_STL_ZIP" "$WIN32_STL"
+        zip -r --quiet "$WIN32_STL_ZIP" "$WIN32_STL"
     elif [[ "$OSTYPE" == "msys"* ]]; then
         7z a "$WIN32_STL_ZIP" "$WIN32_STL"
     fi
