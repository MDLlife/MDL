#!/usr/bin/env bash
set -e -o pipefail

<<<<<<< HEAD
# installs the node modules for the mdl electron app
# NOT for the electron build process
=======
# installs the node modules for the skycoin electron app
# and for the electron build process
>>>>>>> 5dcee17d

SCRIPTDIR="$( cd "$( dirname "${BASH_SOURCE[0]}" )" && pwd )"

pushd "$SCRIPTDIR" >/dev/null

npm install
cd src/
npm install

popd >/dev/null<|MERGE_RESOLUTION|>--- conflicted
+++ resolved
@@ -1,13 +1,8 @@
 #!/usr/bin/env bash
 set -e -o pipefail
 
-<<<<<<< HEAD
 # installs the node modules for the mdl electron app
 # NOT for the electron build process
-=======
-# installs the node modules for the skycoin electron app
-# and for the electron build process
->>>>>>> 5dcee17d
 
 SCRIPTDIR="$( cd "$( dirname "${BASH_SOURCE[0]}" )" && pwd )"
 
