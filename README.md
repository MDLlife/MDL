--- conflicted
+++ resolved
@@ -13,17 +13,10 @@
 
 ## Links
 
-<<<<<<< HEAD
 * [MDL Talent Hub](http://mdl.life)
 * [MDL Blog](https://mdl.wtf)
 * [MDL Blockchain Explorer](https://explorer.mdl.wtf)
-=======
-* [skycoin.net](https://www.skycoin.net)
-* [Skycoin Blog](https://www.skycoin.net/blog)
-* [Skycoin Docs](https://www.skycoin.net/docs)
-* [Skycoin Blockchain Explorer](https://explorer.skycoin.net)
-* [Skycoin Development Telegram Channel](https://t.me/skycoindev)
->>>>>>> 452491da
+* [MDL Development Telegram Channel](https://t.me/MDL_Talent_Hub)
 
 ## Table of Contents
 
@@ -41,12 +34,8 @@
 - [API Documentation](#api-documentation)
     - [REST API](#rest-api)
     - [JSON-RPC 2.0 API](#json-rpc-20-api)
-<<<<<<< HEAD
     - [MDL command line interface](#mdl-command-line-interface)
-=======
-    - [Skycoin command line interface](#skycoin-command-line-interface)
-- [Integrating Skycoin with your application](#integrating-skycoin-with-your-application)
->>>>>>> 452491da
+- [Integrating MDL with your application](#integrating-mdl-with-your-application)
 - [Contributing a node to the network](#contributing-a-node-to-the-network)
 - [URI Specification](#uri-specification)
 - [Development](#development)
@@ -75,7 +64,7 @@
 
 ## Installation
 
-Skycoin supports go1.9+.  The preferred version is go1.10.
+MDL supports go1.9+.  The preferred version is go1.10.
 
 ### Go 1.9+ Installation and Setup
 
@@ -111,18 +100,12 @@
 Example:
 
 ```sh
-<<<<<<< HEAD
 cd $GOPATH/src/github.com/MDLlife/MDL
-make ARGS="--launch-browser=false" run
-=======
-cd $GOPATH/src/github.com/skycoin/skycoin
 make ARGS="--launch-browser=false -data-dir=/custom/path" run
->>>>>>> 452491da
 ```
 
 ### Docker image
 
-<<<<<<< HEAD
 ```
 $ docker volume create mdl-data
 $ docker volume create mdl-wallet
@@ -133,22 +116,26 @@
     -p 6420:6420 \
     -p 6430:6430 \
     mdl/mdl
-=======
-This is the quickest way to start using Skycoin using Docker.
-
-```sh
-$ docker volume create skycoin-data
-$ docker volume create skycoin-wallet
+```
+
+Access the dashboard: [http://localhost:6420](http://localhost:6420).
+
+Access the API: [http://localhost:6420/version](http://localhost:6420/version).
+This is the quickest way to start using MDL using Docker.
+
+```sh
+$ docker volume create mdl-data
+$ docker volume create mdl-wallet
 $ docker run -ti --rm \
-    -v skycoin-data:/data \
-    -v skycoin-wallet:/wallet \
+    -v mdl-data:/data \
+    -v mdl-wallet:/wallet \
     -p 6000:6000 \
     -p 6420:6420 \
     -p 6430:6430 \
-    skycoin/skycoin
-```
-
-This image has a `skycoin` user for the skycoin daemon to run, with UID and GID 10000.
+    mdl/mdl
+```
+
+This image has a `mdl` user for the mdl daemon to run, with UID and GID 10000.
 When you mount the volumes, the container will change their owner, so you
 must be aware that if you are mounting an existing host folder any content you
 have there will be own by 10000.
@@ -158,42 +145,38 @@
 example will show you the available options.
 
 ```sh
-docker run --rm skycoin/skycoin -help
->>>>>>> 452491da
+docker run --rm mdl/mdl -help
 ```
 
 Access the dashboard: [http://localhost:6420](http://localhost:6420).
 
 Access the API: [http://localhost:6420/version](http://localhost:6420/version).
-<<<<<<< HEAD
-=======
 
 ### Building your own images
 
 There is a Dockerfile in docker/images/mainnet that you can use to build your
 own image. By default it will build your working copy, but if you pass the
-SKYCOIN_VERSION build argument to the `docker build` command, it will checkout
+MDL_VERSION build argument to the `docker build` command, it will checkout
 to the branch, a tag or a commit you specify on that variable.
 
 Example
 
 ```sh
-$ git clone https://github.com/skycoin/skycoin
-$ cd skycoin
-$ SKYCOIN_VERSION=v0.23.0
+$ git clone https://github.com/mdl/mdl
+$ cd mdl
+$ MDL_VERSION=v0.23.0
 $ docker build -f docker/images/mainnet/Dockerfile \
-  --build-arg=SKYCOIN_VERSION=$SKYCOIN_VERSION \
-  -t skycoin:$SKYCOIN_VERSION .
+  --build-arg=MDL_VERSION=$MDL_VERSION \
+  -t mdl:$MDL_VERSION .
 ```
 
 or just
 
 ```sh
 $ docker build -f docker/images/mainnet/Dockerfile \
-  --build-arg=SKYCOIN_VERSION=v0.23.0 \
-  -t skycoin:v0.23.0 .
-```
->>>>>>> 452491da
+  --build-arg=MDL_VERSION=v0.23.0 \
+  -t mdl:v0.23.0 .
+```
 
 ## API Documentation
 
@@ -211,34 +194,29 @@
 
 [CLI command API](cmd/cli/README.md).
 
-## Integrating Skycoin with your application
-
-[Skycoin Integration Documentation](INTEGRATION.md)
+## Integrating MDL with your application
+
+[MDL Integration Documentation](INTEGRATION.md)
 
 ## Contributing a node to the network
 
-<<<<<<< HEAD
 Add your node's ip:port to the [peers.txt](./peers.txt) file.
 This file will be periodically uploaded to https://res.mdl.wtf/blockchain/peers.txt
-=======
-Add your node's `ip:port` to the [peers.txt](peers.txt) file.
-This file will be periodically uploaded to https://downloads.skycoin.net/blockchain/peers.txt
->>>>>>> 452491da
 and used to seed client with peers.
 
-*Note*: Do not add Skywire nodes to `peers.txt`.
-Only add Skycoin nodes with high uptime and a static IP address (such as a Skycoin node hosted on a VPS).
+*Note*: Do not add MDLwire nodes to `peers.txt`.
+Only add MDL nodes with high uptime and a static IP address (such as a MDL node hosted on a VPS).
 
 ## URI Specification
 
-Skycoin URIs obey the same rules as specified in Bitcoin's [BIP21](https://github.com/bitcoin/bips/blob/master/bip-0021.mediawiki).
+MDL URIs obey the same rules as specified in Bitcoin's [BIP21](https://github.com/bitcoin/bips/blob/master/bip-0021.mediawiki).
 They use the same fields, except with the addition of an optional `hours` parameter, specifying the coin hours.
 
-Example Skycoin URIs:
-
-* `skycoin:2hYbwYudg34AjkJJCRVRcMeqSWHUixjkfwY`
-* `skycoin:2hYbwYudg34AjkJJCRVRcMeqSWHUixjkfwY?amount=123.456&hours=70`
-* `skycoin:2hYbwYudg34AjkJJCRVRcMeqSWHUixjkfwY?amount=123.456&hours=70&label=friend&message=Birthday%20Gift`
+Example MDL URIs:
+
+* `mdl:2hYbwYudg34AjkJJCRVRcMeqSWHUixjkfwY`
+* `mdl:2hYbwYudg34AjkJJCRVRcMeqSWHUixjkfwY?amount=123.456&hours=70`
+* `mdl:2hYbwYudg34AjkJJCRVRcMeqSWHUixjkfwY?amount=123.456&hours=70&label=friend&message=Birthday%20Gift`
 
 ## Development
 
@@ -261,7 +239,7 @@
 
 ### Client libraries
 
-Skycoin implements client libraries which export core functionality for usage from
+MDL implements client libraries which export core functionality for usage from
 other programming languages. Read the corresponding README file for further details.
 
 * `lib/cgo/` - libskycoin C client library ( [read more](lib/cgo/README.md) )
@@ -277,7 +255,7 @@
 There are integration tests for the CLI and HTTP API interfaces. They have two
 run modes, "stable" and "live.
 
-The stable integration tests will use a skycoin daemon
+The stable integration tests will use a mdl daemon
 whose blockchain is synced to a specific point and has networking disabled so that the internal
 state does not change.
 
@@ -301,10 +279,10 @@
 
 #### Live Integration Tests
 
-The live integration tests run against a live runnning skycoin node, so before running the test, we
-need to start a skycoin node.
-
-After the skycoin node is up, run the following command to start the live tests:
+The live integration tests run against a live runnning MDL node, so before running the test, we
+need to start a MDL node.
+
+After the MDL node is up, run the following command to start the live tests:
 
 ```sh
 ./ci-scripts/integration-test.live.sh -v
@@ -323,7 +301,7 @@
 If the wallet is encrypted, also set `WALLET_PASSWORD`.
 
 ```sh
-export WALLET_DIR="$HOME/.skycoin/wallets"
+export WALLET_DIR="$HOME/.mdl/wallets"
 export WALLET_NAME="$valid_wallet_filename"
 export WALLET_PASSWORD="$wallet_password"
 ```
@@ -404,6 +382,8 @@
 
 Use `dep help` for instructions on vendoring a specific version of a dependency, or updating them.
 
+After adding a new dependency (with `dep ensure`), run `dep prune` to remove any unnecessary subpackages from the dependency.
+
 When updating or initializing, `dep` will find the latest version of a dependency that will compile.
 
 Examples:
@@ -412,24 +392,28 @@
 
 ```sh
 dep init
+dep prune
 ```
 
 Update all dependencies:
 
 ```sh
 dep ensure -update -v
+dep prune
 ```
 
 Add a single dependency (latest version):
 
 ```sh
 dep ensure github.com/foo/bar
+dep prune
 ```
 
 Add a single dependency (more specific version), or downgrade an existing dependency:
 
 ```sh
 dep ensure github.com/foo/bar@tag
+dep prune
 ```
 
 ### Wallet GUI Development
@@ -486,7 +470,7 @@
 ```
 pub   ed25519 2017-09-01 [SC] [expires: 2023-03-18]
       10A7 22B7 6F2F FE7B D238  0222 5801 631B D27C 7874
-uid                      GZ-C SKYCOIN <token@protonmail.com>
+uid                      GZ-C MDL <token@protonmail.com>
 sub   cv25519 2017-09-01 [E] [expires: 2023-03-18]
 ```
 
@@ -496,7 +480,7 @@
 
 If you can't or don't want to import the keys from a keyserver, the signing key is available in the repo: [gz-c.asc](gz-c.asc).
 
-Releases and their signatures can be found on the [releases page](https://github.com/skycoin/skycoin/releases).
+Releases and their signatures can be found on the [releases page](https://github.com/MDLlife/mdl/releases).
 
 Instructions for generating a PGP key, publishing it, signing the tags and binaries:
 https://gist.github.com/gz-c/de3f9c43343b2f1a27c640fe529b067c