--- conflicted
+++ resolved
@@ -156,11 +156,7 @@
 Skycoin implements client libraries which export core functionality for usage from
 other programming languages. Read the corresponding README file for further details.
 
-<<<<<<< HEAD
-* `lib/cgo/` - libskycoin C client library
-=======
 * `lib/cgo/` - libskycoin C client library ( [read more](lib/cgo/README.md) )
->>>>>>> 82e3156a
 
 ### Running Tests
 
